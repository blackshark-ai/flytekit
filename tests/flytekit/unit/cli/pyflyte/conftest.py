--- conflicted
+++ resolved
@@ -1,5 +1,3 @@
-from __future__ import absolute_import
-
 import os
 import sys
 
@@ -23,33 +21,16 @@
 @pytest.yield_fixture(
     scope="function",
     params=[
-<<<<<<< HEAD
-        os.path.join(
-            os.path.dirname(os.path.realpath(__file__)),
-            "../../../common/configs/local.config",
-        ),
-=======
         os.path.join(os.path.dirname(os.path.realpath(__file__)), "../../../common/configs/local.config",),
->>>>>>> 83c10cca
         "/foo/bar",
         None,
     ],
 )
 def mock_ctx(request):
     with _config.TemporaryConfiguration(request.param):
-<<<<<<< HEAD
-        sys.path.append(
-            os.path.join(os.path.dirname(os.path.realpath(__file__)), "../../..")
-        )
-        try:
-            with _mock.patch(
-                "flytekit.tools.module_loader.iterate_modules"
-            ) as mock_module_load:
-=======
         sys.path.append(os.path.join(os.path.dirname(os.path.realpath(__file__)), "../../.."))
         try:
             with _mock.patch("flytekit.tools.module_loader.iterate_modules") as mock_module_load:
->>>>>>> 83c10cca
                 mock_module_load.side_effect = _fake_module_load
                 ctx = _mock.MagicMock()
                 ctx.obj = {
@@ -85,13 +66,7 @@
 
         return result
 
-<<<<<<< HEAD
-    tests_dir_path = os.path.join(
-        os.path.dirname(os.path.realpath(__file__)), "../../.."
-    )
-=======
     tests_dir_path = os.path.join(os.path.dirname(os.path.realpath(__file__)), "../../..")
->>>>>>> 83c10cca
     config_path = os.path.join(tests_dir_path, "common/configs/local.config")
     with _config.TemporaryConfiguration(config_path):
         monkeypatch.syspath_prepend(tests_dir_path)
