from __future__ import absolute_import

import pytest
from six.moves import range as _range

from flytekit.common.exceptions import user as _user_exceptions
from flytekit.common.types import containers, primitives
from flytekit.models import literals
from flytekit.models import types as literal_types


def test_list():
    list_type = containers.List(primitives.Integer)
    assert list_type.to_flyte_literal_type().simple is None
    assert list_type.to_flyte_literal_type().map_value_type is None
    assert list_type.to_flyte_literal_type().schema is None
    assert (
        list_type.to_flyte_literal_type().collection_type.simple
        == literal_types.SimpleType.INTEGER
    )

    list_value = list_type.from_python_std([1, 2, 3, 4])
    assert list_value.to_python_std() == [1, 2, 3, 4]
    assert list_type.from_flyte_idl(list_value.to_flyte_idl()) == list_value

    assert list_value.collection.literals[0].scalar.primitive.integer == 1
    assert list_value.collection.literals[1].scalar.primitive.integer == 2
    assert list_value.collection.literals[2].scalar.primitive.integer == 3
    assert list_value.collection.literals[3].scalar.primitive.integer == 4

    obj2 = list_type.from_string("[1, 2, 3,4]")
    assert obj2 == list_value

    with pytest.raises(_user_exceptions.FlyteTypeException):
        list_type.from_python_std(["a", "b", "c", "d"])

    with pytest.raises(_user_exceptions.FlyteTypeException):
        list_type.from_python_std([1, 2, 3, "abc"])

    with pytest.raises(_user_exceptions.FlyteTypeException):
        list_type.from_python_std(1)

    with pytest.raises(_user_exceptions.FlyteTypeException):
        list_type.from_python_std([[1]])

    with pytest.raises(_user_exceptions.FlyteTypeException):
        list_type.from_string('["fdsa"]')

    with pytest.raises(_user_exceptions.FlyteTypeException):
        list_type.from_string("[1, 2, 3, []]")

    with pytest.raises(_user_exceptions.FlyteTypeException):
        list_type.from_string("'[\"not list json\"]'")

    with pytest.raises(_user_exceptions.FlyteTypeException):
        list_type.from_string('["unclosed","list"')


def test_string_list():
    list_type = containers.List(primitives.String)
    obj = list_type.from_string('["fdsa", "fff3", "fdsfhuie", "frfJliEILles", ""]')
    assert len(obj.collection.literals) == 5
    assert obj.to_python_std() == ["fdsa", "fff3", "fdsfhuie", "frfJliEILles", ""]

    # Test that two classes of the same type are comparable
    list_type_two = containers.List(primitives.String)
    obj2 = list_type_two.from_string('["fdsa", "fff3", "fdsfhuie", "frfJliEILles", ""]')
    assert obj == obj2


def test_empty_parsing():
    list_type = containers.List(primitives.String)
    obj = list_type.from_string("[]")
    assert len(obj) == 0

    # The String primitive type does not allow lists or maps to be converted
    with pytest.raises(_user_exceptions.FlyteTypeException):
        list_type.from_string('["fdjs", []]')

    with pytest.raises(_user_exceptions.FlyteTypeException):
        list_type.from_string('["fdjs", {}]')


def test_nested_list():
    list_type = containers.List(containers.List(primitives.Integer))

    assert list_type.to_flyte_literal_type().simple is None
    assert list_type.to_flyte_literal_type().map_value_type is None
    assert list_type.to_flyte_literal_type().schema is None
    assert list_type.to_flyte_literal_type().collection_type.simple is None
    assert list_type.to_flyte_literal_type().collection_type.map_value_type is None
    assert list_type.to_flyte_literal_type().collection_type.schema is None
    assert (
        list_type.to_flyte_literal_type().collection_type.collection_type.simple
        == literal_types.SimpleType.INTEGER
    )

    gt = [[1, 2, 3], [4, 5, 6], []]
    list_value = list_type.from_python_std(gt)
    assert list_value.to_python_std() == gt
    assert list_type.from_flyte_idl(list_value.to_flyte_idl()) == list_value

    assert (
        list_value.collection.literals[0]
        .collection.literals[0]
        .scalar.primitive.integer
        == 1
    )
    assert (
        list_value.collection.literals[0]
        .collection.literals[1]
        .scalar.primitive.integer
        == 2
    )
    assert (
        list_value.collection.literals[0]
        .collection.literals[2]
        .scalar.primitive.integer
        == 3
    )

    assert (
        list_value.collection.literals[1]
        .collection.literals[0]
        .scalar.primitive.integer
        == 4
    )
    assert (
        list_value.collection.literals[1]
        .collection.literals[1]
        .scalar.primitive.integer
        == 5
    )
    assert (
        list_value.collection.literals[1]
        .collection.literals[2]
        .scalar.primitive.integer
        == 6
    )

    assert len(list_value.collection.literals[2].collection.literals) == 0

    obj = list_type.from_string("[[1, 2, 3], [4, 5, 6]]")
    assert len(obj) == 2
    assert len(obj.collection.literals[0]) == 3


def test_reprs():
    list_type = containers.List(primitives.Integer)
    obj = list_type.from_python_std(list(_range(3)))
<<<<<<< HEAD
    assert (
        obj.short_string()
        == "List<Integer>(len=3, [Integer(0), Integer(1), Integer(2)])"
    )
=======
    assert obj.short_string() == "List<Integer>(len=3, [Integer(0), Integer(1), Integer(2)])"
>>>>>>> 83c10cca
    assert (
        obj.verbose_string() == "List<Integer>(\n"
        "\tlen=3,\n"
        "\t[\n"
        "\t\tInteger(0),\n"
        "\t\tInteger(1),\n"
        "\t\tInteger(2)\n"
        "\t]\n"
        ")"
    )

    nested_list_type = containers.List(containers.List(primitives.Integer))
    nested_obj = nested_list_type.from_python_std([list(_range(3)), list(_range(3))])

    assert (
        nested_obj.short_string()
        == "List<List<Integer>>(len=2, [List<Integer>(len=3, [Integer(0), Integer(1), Integer(2)]), "
        "List<Integer>(len=3, [Integer(0), Integer(1), Integer(2)])])"
    )
    assert (
        nested_obj.verbose_string() == "List<List<Integer>>(\n"
        "\tlen=2,\n"
        "\t[\n"
        "\t\tList<Integer>(\n"
        "\t\t\tlen=3,\n"
        "\t\t\t[\n"
        "\t\t\t\tInteger(0),\n"
        "\t\t\t\tInteger(1),\n"
        "\t\t\t\tInteger(2)\n"
        "\t\t\t]\n"
        "\t\t),\n"
        "\t\tList<Integer>(\n"
        "\t\t\tlen=3,\n"
        "\t\t\t[\n"
        "\t\t\t\tInteger(0),\n"
        "\t\t\t\tInteger(1),\n"
        "\t\t\t\tInteger(2)\n"
        "\t\t\t]\n"
        "\t\t)\n"
        "\t]\n"
        ")"
    )


def test_model_promotion():
    list_type = containers.List(primitives.Integer)
    list_model = literals.Literal(
        collection=literals.LiteralCollection(
            literals=[
<<<<<<< HEAD
                literals.Literal(
                    scalar=literals.Scalar(primitive=literals.Primitive(integer=0))
                ),
                literals.Literal(
                    scalar=literals.Scalar(primitive=literals.Primitive(integer=1))
                ),
                literals.Literal(
                    scalar=literals.Scalar(primitive=literals.Primitive(integer=2))
                ),
=======
                literals.Literal(scalar=literals.Scalar(primitive=literals.Primitive(integer=0))),
                literals.Literal(scalar=literals.Scalar(primitive=literals.Primitive(integer=1))),
                literals.Literal(scalar=literals.Scalar(primitive=literals.Primitive(integer=2))),
>>>>>>> 83c10cca
            ]
        )
    )
    list_obj = list_type.promote_from_model(list_model)
    assert len(list_obj.collection.literals) == 3
    assert isinstance(list_obj.collection.literals[0], primitives.Integer)
    assert list_obj == list_type.from_python_std([0, 1, 2])
    assert list_obj == list_type(
        [primitives.Integer(0), primitives.Integer(1), primitives.Integer(2)]
    )<|MERGE_RESOLUTION|>--- conflicted
+++ resolved
@@ -14,10 +14,7 @@
     assert list_type.to_flyte_literal_type().simple is None
     assert list_type.to_flyte_literal_type().map_value_type is None
     assert list_type.to_flyte_literal_type().schema is None
-    assert (
-        list_type.to_flyte_literal_type().collection_type.simple
-        == literal_types.SimpleType.INTEGER
-    )
+    assert list_type.to_flyte_literal_type().collection_type.simple == literal_types.SimpleType.INTEGER
 
     list_value = list_type.from_python_std([1, 2, 3, 4])
     assert list_value.to_python_std() == [1, 2, 3, 4]
@@ -90,53 +87,20 @@
     assert list_type.to_flyte_literal_type().collection_type.simple is None
     assert list_type.to_flyte_literal_type().collection_type.map_value_type is None
     assert list_type.to_flyte_literal_type().collection_type.schema is None
-    assert (
-        list_type.to_flyte_literal_type().collection_type.collection_type.simple
-        == literal_types.SimpleType.INTEGER
-    )
+    assert list_type.to_flyte_literal_type().collection_type.collection_type.simple == literal_types.SimpleType.INTEGER
 
     gt = [[1, 2, 3], [4, 5, 6], []]
     list_value = list_type.from_python_std(gt)
     assert list_value.to_python_std() == gt
     assert list_type.from_flyte_idl(list_value.to_flyte_idl()) == list_value
 
-    assert (
-        list_value.collection.literals[0]
-        .collection.literals[0]
-        .scalar.primitive.integer
-        == 1
-    )
-    assert (
-        list_value.collection.literals[0]
-        .collection.literals[1]
-        .scalar.primitive.integer
-        == 2
-    )
-    assert (
-        list_value.collection.literals[0]
-        .collection.literals[2]
-        .scalar.primitive.integer
-        == 3
-    )
+    assert list_value.collection.literals[0].collection.literals[0].scalar.primitive.integer == 1
+    assert list_value.collection.literals[0].collection.literals[1].scalar.primitive.integer == 2
+    assert list_value.collection.literals[0].collection.literals[2].scalar.primitive.integer == 3
 
-    assert (
-        list_value.collection.literals[1]
-        .collection.literals[0]
-        .scalar.primitive.integer
-        == 4
-    )
-    assert (
-        list_value.collection.literals[1]
-        .collection.literals[1]
-        .scalar.primitive.integer
-        == 5
-    )
-    assert (
-        list_value.collection.literals[1]
-        .collection.literals[2]
-        .scalar.primitive.integer
-        == 6
-    )
+    assert list_value.collection.literals[1].collection.literals[0].scalar.primitive.integer == 4
+    assert list_value.collection.literals[1].collection.literals[1].scalar.primitive.integer == 5
+    assert list_value.collection.literals[1].collection.literals[2].scalar.primitive.integer == 6
 
     assert len(list_value.collection.literals[2].collection.literals) == 0
 
@@ -148,14 +112,7 @@
 def test_reprs():
     list_type = containers.List(primitives.Integer)
     obj = list_type.from_python_std(list(_range(3)))
-<<<<<<< HEAD
-    assert (
-        obj.short_string()
-        == "List<Integer>(len=3, [Integer(0), Integer(1), Integer(2)])"
-    )
-=======
     assert obj.short_string() == "List<Integer>(len=3, [Integer(0), Integer(1), Integer(2)])"
->>>>>>> 83c10cca
     assert (
         obj.verbose_string() == "List<Integer>(\n"
         "\tlen=3,\n"
@@ -205,21 +162,9 @@
     list_model = literals.Literal(
         collection=literals.LiteralCollection(
             literals=[
-<<<<<<< HEAD
-                literals.Literal(
-                    scalar=literals.Scalar(primitive=literals.Primitive(integer=0))
-                ),
-                literals.Literal(
-                    scalar=literals.Scalar(primitive=literals.Primitive(integer=1))
-                ),
-                literals.Literal(
-                    scalar=literals.Scalar(primitive=literals.Primitive(integer=2))
-                ),
-=======
                 literals.Literal(scalar=literals.Scalar(primitive=literals.Primitive(integer=0))),
                 literals.Literal(scalar=literals.Scalar(primitive=literals.Primitive(integer=1))),
                 literals.Literal(scalar=literals.Scalar(primitive=literals.Primitive(integer=2))),
->>>>>>> 83c10cca
             ]
         )
     )
@@ -227,6 +172,4 @@
     assert len(list_obj.collection.literals) == 3
     assert isinstance(list_obj.collection.literals[0], primitives.Integer)
     assert list_obj == list_type.from_python_std([0, 1, 2])
-    assert list_obj == list_type(
-        [primitives.Integer(0), primitives.Integer(1), primitives.Integer(2)]
-    )+    assert list_obj == list_type([primitives.Integer(0), primitives.Integer(1), primitives.Integer(2)])