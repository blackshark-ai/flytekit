from __future__ import absolute_import

import datetime as _datetime

import pytest as _pytest

from flytekit.common import component_nodes as _component_nodes
from flytekit.common import interface as _interface
from flytekit.common import nodes as _nodes
from flytekit.common.exceptions import system as _system_exceptions
from flytekit.models import literals as _literals
from flytekit.models.core import identifier as _identifier
from flytekit.models.core import workflow as _core_workflow_models
from flytekit.sdk import tasks as _tasks
from flytekit.sdk import types as _types
from flytekit.sdk import workflow as _workflow


def test_sdk_node_from_task():
    @_tasks.inputs(a=_types.Types.Integer)
    @_tasks.outputs(b=_types.Types.Integer)
    @_tasks.python_task()
    def testy_test(wf_params, a, b):
        pass

    n = _nodes.SdkNode(
        "n",
        [],
        [
            _literals.Binding(
<<<<<<< HEAD
                "a",
                _interface.BindingData.from_python_std(
                    _types.Types.Integer.to_flyte_literal_type(), 3
                ),
=======
                "a", _interface.BindingData.from_python_std(_types.Types.Integer.to_flyte_literal_type(), 3),
>>>>>>> 83c10cca
            )
        ],
        _core_workflow_models.NodeMetadata(
            "abc", _datetime.timedelta(minutes=15), _literals.RetryStrategy(3)
        ),
        sdk_task=testy_test,
        sdk_workflow=None,
        sdk_launch_plan=None,
        sdk_branch=None,
    )

    assert n.id == "n"
    assert len(n.inputs) == 1
    assert n.inputs[0].var == "a"
    assert n.inputs[0].binding.scalar.primitive.integer == 3
    assert len(n.outputs) == 1
    assert "b" in n.outputs
    assert n.outputs["b"].node_id == "n"
    assert n.outputs["b"].var == "b"
    assert n.outputs["b"].sdk_node == n
    assert n.outputs["b"].sdk_type == _types.Types.Integer
    assert n.metadata.name == "abc"
    assert n.metadata.retries.retries == 3
    assert n.metadata.interruptible is False
    assert len(n.upstream_nodes) == 0
    assert len(n.upstream_node_ids) == 0
    assert len(n.output_aliases) == 0

    n2 = _nodes.SdkNode(
        "n2",
        [n],
        [
            _literals.Binding(
<<<<<<< HEAD
                "a",
                _interface.BindingData.from_python_std(
                    _types.Types.Integer.to_flyte_literal_type(), n.outputs.b
                ),
=======
                "a", _interface.BindingData.from_python_std(_types.Types.Integer.to_flyte_literal_type(), n.outputs.b),
>>>>>>> 83c10cca
            )
        ],
        _core_workflow_models.NodeMetadata(
            "abc2", _datetime.timedelta(minutes=15), _literals.RetryStrategy(3)
        ),
        sdk_task=testy_test,
        sdk_workflow=None,
        sdk_launch_plan=None,
        sdk_branch=None,
    )

    assert n2.id == "n2"
    assert len(n2.inputs) == 1
    assert n2.inputs[0].var == "a"
    assert n2.inputs[0].binding.promise.var == "b"
    assert n2.inputs[0].binding.promise.node_id == "n"
    assert len(n2.outputs) == 1
    assert "b" in n2.outputs
    assert n2.outputs["b"].node_id == "n2"
    assert n2.outputs["b"].var == "b"
    assert n2.outputs["b"].sdk_node == n2
    assert n2.outputs["b"].sdk_type == _types.Types.Integer
    assert n2.metadata.name == "abc2"
    assert n2.metadata.retries.retries == 3
    assert "n" in n2.upstream_node_ids
    assert n in n2.upstream_nodes
    assert len(n2.upstream_nodes) == 1
    assert len(n2.upstream_node_ids) == 1
    assert len(n2.output_aliases) == 0

    # Test right shift operator and late binding
    n3 = _nodes.SdkNode(
        "n3",
        [],
        [
            _literals.Binding(
<<<<<<< HEAD
                "a",
                _interface.BindingData.from_python_std(
                    _types.Types.Integer.to_flyte_literal_type(), 3
                ),
=======
                "a", _interface.BindingData.from_python_std(_types.Types.Integer.to_flyte_literal_type(), 3),
>>>>>>> 83c10cca
            )
        ],
        _core_workflow_models.NodeMetadata(
            "abc3", _datetime.timedelta(minutes=15), _literals.RetryStrategy(3)
        ),
        sdk_task=testy_test,
        sdk_workflow=None,
        sdk_launch_plan=None,
        sdk_branch=None,
    )
    n2 >> n3
    n >> n2 >> n3
    n3 << n2
    n3 << n2 << n

    assert n3.id == "n3"
    assert len(n3.inputs) == 1
    assert n3.inputs[0].var == "a"
    assert n3.inputs[0].binding.scalar.primitive.integer == 3
    assert len(n3.outputs) == 1
    assert "b" in n3.outputs
    assert n3.outputs["b"].node_id == "n3"
    assert n3.outputs["b"].var == "b"
    assert n3.outputs["b"].sdk_node == n3
    assert n3.outputs["b"].sdk_type == _types.Types.Integer
    assert n3.metadata.name == "abc3"
    assert n3.metadata.retries.retries == 3
    assert "n2" in n3.upstream_node_ids
    assert n2 in n3.upstream_nodes
    assert len(n3.upstream_nodes) == 1
    assert len(n3.upstream_node_ids) == 1
    assert len(n3.output_aliases) == 0

    # Test left shift operator and late binding
    n4 = _nodes.SdkNode(
        "n4",
        [],
        [
            _literals.Binding(
<<<<<<< HEAD
                "a",
                _interface.BindingData.from_python_std(
                    _types.Types.Integer.to_flyte_literal_type(), 3
                ),
=======
                "a", _interface.BindingData.from_python_std(_types.Types.Integer.to_flyte_literal_type(), 3),
>>>>>>> 83c10cca
            )
        ],
        _core_workflow_models.NodeMetadata(
            "abc4", _datetime.timedelta(minutes=15), _literals.RetryStrategy(3)
        ),
        sdk_task=testy_test,
        sdk_workflow=None,
        sdk_launch_plan=None,
        sdk_branch=None,
    )

    n4 << n3

    # Test that implicit dependencies don't cause direct dependencies
    n4 << n3 << n2 << n
    n >> n2 >> n3 >> n4

    assert n4.id == "n4"
    assert len(n4.inputs) == 1
    assert n4.inputs[0].var == "a"
    assert n4.inputs[0].binding.scalar.primitive.integer == 3
    assert len(n4.outputs) == 1
    assert "b" in n4.outputs
    assert n4.outputs["b"].node_id == "n4"
    assert n4.outputs["b"].var == "b"
    assert n4.outputs["b"].sdk_node == n4
    assert n4.outputs["b"].sdk_type == _types.Types.Integer
    assert n4.metadata.name == "abc4"
    assert n4.metadata.retries.retries == 3
    assert "n3" in n4.upstream_node_ids
    assert n3 in n4.upstream_nodes
    assert len(n4.upstream_nodes) == 1
    assert len(n4.upstream_node_ids) == 1
    assert len(n4.output_aliases) == 0

    # Add another dependency
    n4 << n2
    assert "n3" in n4.upstream_node_ids
    assert n3 in n4.upstream_nodes
    assert "n2" in n4.upstream_node_ids
    assert n2 in n4.upstream_nodes
    assert len(n4.upstream_nodes) == 2
    assert len(n4.upstream_node_ids) == 2


def test_sdk_task_node():
    @_tasks.inputs(a=_types.Types.Integer)
    @_tasks.outputs(b=_types.Types.Integer)
    @_tasks.python_task()
    def testy_test(wf_params, a, b):
        pass

<<<<<<< HEAD
    testy_test._id = _identifier.Identifier(
        _identifier.ResourceType.TASK, "project", "domain", "name", "version"
    )
=======
    testy_test._id = _identifier.Identifier(_identifier.ResourceType.TASK, "project", "domain", "name", "version")
>>>>>>> 83c10cca
    n = _component_nodes.SdkTaskNode(testy_test)
    assert n.reference_id.project == "project"
    assert n.reference_id.domain == "domain"
    assert n.reference_id.name == "name"
    assert n.reference_id.version == "version"

    # Test floating ID
    testy_test._id = _identifier.Identifier(
<<<<<<< HEAD
        _identifier.ResourceType.TASK,
        "new_project",
        "new_domain",
        "new_name",
        "new_version",
=======
        _identifier.ResourceType.TASK, "new_project", "new_domain", "new_name", "new_version",
>>>>>>> 83c10cca
    )
    assert n.reference_id.project == "new_project"
    assert n.reference_id.domain == "new_domain"
    assert n.reference_id.name == "new_name"
    assert n.reference_id.version == "new_version"


def test_sdk_node_from_lp():
    @_tasks.inputs(a=_types.Types.Integer)
    @_tasks.outputs(b=_types.Types.Integer)
    @_tasks.python_task()
    def testy_test(wf_params, a, b):
        pass

    @_workflow.workflow_class
    class test_workflow(object):
        a = _workflow.Input(_types.Types.Integer)
        test = testy_test(a=a)
        b = _workflow.Output(test.outputs.b, sdk_type=_types.Types.Integer)

    lp = test_workflow.create_launch_plan()

    n1 = _nodes.SdkNode(
        "n1",
        [],
        [
            _literals.Binding(
<<<<<<< HEAD
                "a",
                _interface.BindingData.from_python_std(
                    _types.Types.Integer.to_flyte_literal_type(), 3
                ),
=======
                "a", _interface.BindingData.from_python_std(_types.Types.Integer.to_flyte_literal_type(), 3),
>>>>>>> 83c10cca
            )
        ],
        _core_workflow_models.NodeMetadata(
            "abc", _datetime.timedelta(minutes=15), _literals.RetryStrategy(3)
        ),
        sdk_launch_plan=lp,
    )

    assert n1.id == "n1"
    assert len(n1.inputs) == 1
    assert n1.inputs[0].var == "a"
    assert n1.inputs[0].binding.scalar.primitive.integer == 3
    assert len(n1.outputs) == 1
    assert "b" in n1.outputs
    assert n1.outputs["b"].node_id == "n1"
    assert n1.outputs["b"].var == "b"
    assert n1.outputs["b"].sdk_node == n1
    assert n1.outputs["b"].sdk_type == _types.Types.Integer
    assert n1.metadata.name == "abc"
    assert n1.metadata.retries.retries == 3
    assert len(n1.upstream_nodes) == 0
    assert len(n1.upstream_node_ids) == 0
    assert len(n1.output_aliases) == 0


def test_sdk_launch_plan_node():
    @_tasks.inputs(a=_types.Types.Integer)
    @_tasks.outputs(b=_types.Types.Integer)
    @_tasks.python_task()
    def testy_test(wf_params, a, b):
        pass

    @_workflow.workflow_class
    class test_workflow(object):
        a = _workflow.Input(_types.Types.Integer)
        test = testy_test(a=1)
        b = _workflow.Output(test.outputs.b, sdk_type=_types.Types.Integer)

    lp = test_workflow.create_launch_plan()

<<<<<<< HEAD
    lp._id = _identifier.Identifier(
        _identifier.ResourceType.TASK, "project", "domain", "name", "version"
    )
=======
    lp._id = _identifier.Identifier(_identifier.ResourceType.TASK, "project", "domain", "name", "version")
>>>>>>> 83c10cca
    n = _component_nodes.SdkWorkflowNode(sdk_launch_plan=lp)
    assert n.launchplan_ref.project == "project"
    assert n.launchplan_ref.domain == "domain"
    assert n.launchplan_ref.name == "name"
    assert n.launchplan_ref.version == "version"

    # Test floating ID
    lp._id = _identifier.Identifier(
<<<<<<< HEAD
        _identifier.ResourceType.TASK,
        "new_project",
        "new_domain",
        "new_name",
        "new_version",
=======
        _identifier.ResourceType.TASK, "new_project", "new_domain", "new_name", "new_version",
>>>>>>> 83c10cca
    )
    assert n.launchplan_ref.project == "new_project"
    assert n.launchplan_ref.domain == "new_domain"
    assert n.launchplan_ref.name == "new_name"
    assert n.launchplan_ref.version == "new_version"

    # If you specify both, you should get an exception
    with _pytest.raises(_system_exceptions.FlyteSystemException):
        _component_nodes.SdkWorkflowNode(sdk_workflow=test_workflow, sdk_launch_plan=lp)<|MERGE_RESOLUTION|>--- conflicted
+++ resolved
@@ -28,19 +28,10 @@
         [],
         [
             _literals.Binding(
-<<<<<<< HEAD
-                "a",
-                _interface.BindingData.from_python_std(
-                    _types.Types.Integer.to_flyte_literal_type(), 3
-                ),
-=======
-                "a", _interface.BindingData.from_python_std(_types.Types.Integer.to_flyte_literal_type(), 3),
->>>>>>> 83c10cca
-            )
-        ],
-        _core_workflow_models.NodeMetadata(
-            "abc", _datetime.timedelta(minutes=15), _literals.RetryStrategy(3)
-        ),
+                "a", _interface.BindingData.from_python_std(_types.Types.Integer.to_flyte_literal_type(), 3),
+            )
+        ],
+        _core_workflow_models.NodeMetadata("abc", _datetime.timedelta(minutes=15), _literals.RetryStrategy(3)),
         sdk_task=testy_test,
         sdk_workflow=None,
         sdk_launch_plan=None,
@@ -69,19 +60,10 @@
         [n],
         [
             _literals.Binding(
-<<<<<<< HEAD
-                "a",
-                _interface.BindingData.from_python_std(
-                    _types.Types.Integer.to_flyte_literal_type(), n.outputs.b
-                ),
-=======
                 "a", _interface.BindingData.from_python_std(_types.Types.Integer.to_flyte_literal_type(), n.outputs.b),
->>>>>>> 83c10cca
-            )
-        ],
-        _core_workflow_models.NodeMetadata(
-            "abc2", _datetime.timedelta(minutes=15), _literals.RetryStrategy(3)
-        ),
+            )
+        ],
+        _core_workflow_models.NodeMetadata("abc2", _datetime.timedelta(minutes=15), _literals.RetryStrategy(3)),
         sdk_task=testy_test,
         sdk_workflow=None,
         sdk_launch_plan=None,
@@ -113,19 +95,10 @@
         [],
         [
             _literals.Binding(
-<<<<<<< HEAD
-                "a",
-                _interface.BindingData.from_python_std(
-                    _types.Types.Integer.to_flyte_literal_type(), 3
-                ),
-=======
-                "a", _interface.BindingData.from_python_std(_types.Types.Integer.to_flyte_literal_type(), 3),
->>>>>>> 83c10cca
-            )
-        ],
-        _core_workflow_models.NodeMetadata(
-            "abc3", _datetime.timedelta(minutes=15), _literals.RetryStrategy(3)
-        ),
+                "a", _interface.BindingData.from_python_std(_types.Types.Integer.to_flyte_literal_type(), 3),
+            )
+        ],
+        _core_workflow_models.NodeMetadata("abc3", _datetime.timedelta(minutes=15), _literals.RetryStrategy(3)),
         sdk_task=testy_test,
         sdk_workflow=None,
         sdk_launch_plan=None,
@@ -160,19 +133,10 @@
         [],
         [
             _literals.Binding(
-<<<<<<< HEAD
-                "a",
-                _interface.BindingData.from_python_std(
-                    _types.Types.Integer.to_flyte_literal_type(), 3
-                ),
-=======
-                "a", _interface.BindingData.from_python_std(_types.Types.Integer.to_flyte_literal_type(), 3),
->>>>>>> 83c10cca
-            )
-        ],
-        _core_workflow_models.NodeMetadata(
-            "abc4", _datetime.timedelta(minutes=15), _literals.RetryStrategy(3)
-        ),
+                "a", _interface.BindingData.from_python_std(_types.Types.Integer.to_flyte_literal_type(), 3),
+            )
+        ],
+        _core_workflow_models.NodeMetadata("abc4", _datetime.timedelta(minutes=15), _literals.RetryStrategy(3)),
         sdk_task=testy_test,
         sdk_workflow=None,
         sdk_launch_plan=None,
@@ -220,13 +184,7 @@
     def testy_test(wf_params, a, b):
         pass
 
-<<<<<<< HEAD
-    testy_test._id = _identifier.Identifier(
-        _identifier.ResourceType.TASK, "project", "domain", "name", "version"
-    )
-=======
     testy_test._id = _identifier.Identifier(_identifier.ResourceType.TASK, "project", "domain", "name", "version")
->>>>>>> 83c10cca
     n = _component_nodes.SdkTaskNode(testy_test)
     assert n.reference_id.project == "project"
     assert n.reference_id.domain == "domain"
@@ -235,15 +193,7 @@
 
     # Test floating ID
     testy_test._id = _identifier.Identifier(
-<<<<<<< HEAD
-        _identifier.ResourceType.TASK,
-        "new_project",
-        "new_domain",
-        "new_name",
-        "new_version",
-=======
         _identifier.ResourceType.TASK, "new_project", "new_domain", "new_name", "new_version",
->>>>>>> 83c10cca
     )
     assert n.reference_id.project == "new_project"
     assert n.reference_id.domain == "new_domain"
@@ -271,19 +221,10 @@
         [],
         [
             _literals.Binding(
-<<<<<<< HEAD
-                "a",
-                _interface.BindingData.from_python_std(
-                    _types.Types.Integer.to_flyte_literal_type(), 3
-                ),
-=======
-                "a", _interface.BindingData.from_python_std(_types.Types.Integer.to_flyte_literal_type(), 3),
->>>>>>> 83c10cca
-            )
-        ],
-        _core_workflow_models.NodeMetadata(
-            "abc", _datetime.timedelta(minutes=15), _literals.RetryStrategy(3)
-        ),
+                "a", _interface.BindingData.from_python_std(_types.Types.Integer.to_flyte_literal_type(), 3),
+            )
+        ],
+        _core_workflow_models.NodeMetadata("abc", _datetime.timedelta(minutes=15), _literals.RetryStrategy(3)),
         sdk_launch_plan=lp,
     )
 
@@ -319,13 +260,7 @@
 
     lp = test_workflow.create_launch_plan()
 
-<<<<<<< HEAD
-    lp._id = _identifier.Identifier(
-        _identifier.ResourceType.TASK, "project", "domain", "name", "version"
-    )
-=======
     lp._id = _identifier.Identifier(_identifier.ResourceType.TASK, "project", "domain", "name", "version")
->>>>>>> 83c10cca
     n = _component_nodes.SdkWorkflowNode(sdk_launch_plan=lp)
     assert n.launchplan_ref.project == "project"
     assert n.launchplan_ref.domain == "domain"
@@ -334,15 +269,7 @@
 
     # Test floating ID
     lp._id = _identifier.Identifier(
-<<<<<<< HEAD
-        _identifier.ResourceType.TASK,
-        "new_project",
-        "new_domain",
-        "new_name",
-        "new_version",
-=======
         _identifier.ResourceType.TASK, "new_project", "new_domain", "new_name", "new_version",
->>>>>>> 83c10cca
     )
     assert n.launchplan_ref.project == "new_project"
     assert n.launchplan_ref.domain == "new_domain"
