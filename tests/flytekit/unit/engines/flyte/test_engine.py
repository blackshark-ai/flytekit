--- conflicted
+++ resolved
@@ -20,39 +20,17 @@
 from flytekit.sdk import test_utils
 
 _INPUT_MAP = literals.LiteralMap(
-<<<<<<< HEAD
-    {
-        "a": literals.Literal(
-            scalar=literals.Scalar(primitive=literals.Primitive(integer=1))
-        )
-    }
-)
-_OUTPUT_MAP = literals.LiteralMap(
-    {
-        "b": literals.Literal(
-            scalar=literals.Scalar(primitive=literals.Primitive(integer=2))
-        )
-    }
-=======
     {"a": literals.Literal(scalar=literals.Scalar(primitive=literals.Primitive(integer=1)))}
 )
 _OUTPUT_MAP = literals.LiteralMap(
     {"b": literals.Literal(scalar=literals.Scalar(primitive=literals.Primitive(integer=2)))}
->>>>>>> 83c10cca
 )
 
 
 @pytest.fixture(scope="function", autouse=True)
 def temp_config():
     with TemporaryConfiguration(
-<<<<<<< HEAD
-        os.path.join(
-            os.path.dirname(os.path.realpath(__file__)),
-            "../../../common/configs/local.config",
-        ),
-=======
         os.path.join(os.path.dirname(os.path.realpath(__file__)), "../../../common/configs/local.config",),
->>>>>>> 83c10cca
         internal_overrides={
             "image": "myflyteimage:{}".format(os.environ.get("IMAGE_VERSION", "sha")),
             "project": "myflyteproject",
@@ -94,14 +72,7 @@
         engine.FlyteTask(m).execute(None, {"output_prefix": tmp.name})
 
         doc = errors.ErrorDocument.from_flyte_idl(
-<<<<<<< HEAD
-            utils.load_proto_from_file(
-                errors_pb2.ErrorDocument,
-                os.path.join(tmp.name, constants.ERROR_FILE_NAME),
-            )
-=======
             utils.load_proto_from_file(errors_pb2.ErrorDocument, os.path.join(tmp.name, constants.ERROR_FILE_NAME),)
->>>>>>> 83c10cca
         )
         assert doc.error.code == "SYSTEM:Unknown"
         assert doc.error.kind == errors.ContainerError.Kind.RECOVERABLE
@@ -117,14 +88,7 @@
         engine.FlyteTask(m).execute(None, {"output_prefix": tmp.name})
 
         doc = errors.ErrorDocument.from_flyte_idl(
-<<<<<<< HEAD
-            utils.load_proto_from_file(
-                errors_pb2.ErrorDocument,
-                os.path.join(tmp.name, constants.ERROR_FILE_NAME),
-            )
-=======
             utils.load_proto_from_file(errors_pb2.ErrorDocument, os.path.join(tmp.name, constants.ERROR_FILE_NAME),)
->>>>>>> 83c10cca
         )
         assert doc.error.code == "USER:Unknown"
         assert doc.error.kind == errors.ContainerError.Kind.NON_RECOVERABLE
@@ -134,53 +98,23 @@
 @patch.object(engine._FlyteClientManager, "_CLIENT", new_callable=PropertyMock)
 def test_execution_notification_overrides(mock_client_factory):
     mock_client = MagicMock()
-<<<<<<< HEAD
-    mock_client.create_execution = MagicMock(
-        return_value=identifier.WorkflowExecutionIdentifier("xp", "xd", "xn")
-    )
-=======
     mock_client.create_execution = MagicMock(return_value=identifier.WorkflowExecutionIdentifier("xp", "xd", "xn"))
->>>>>>> 83c10cca
-    mock_client_factory.return_value = mock_client
-
-    m = MagicMock()
-    type(m).id = PropertyMock(
-<<<<<<< HEAD
-        return_value=identifier.Identifier(
-            identifier.ResourceType.LAUNCH_PLAN, "project", "domain", "name", "version"
-        )
-    )
-
-    engine.FlyteLaunchPlan(m).launch(
-        "xp", "xd", "xn", literals.LiteralMap({}), notification_overrides=[]
-    )
-=======
+    mock_client_factory.return_value = mock_client
+
+    m = MagicMock()
+    type(m).id = PropertyMock(
         return_value=identifier.Identifier(identifier.ResourceType.LAUNCH_PLAN, "project", "domain", "name", "version")
     )
 
     engine.FlyteLaunchPlan(m).launch("xp", "xd", "xn", literals.LiteralMap({}), notification_overrides=[])
->>>>>>> 83c10cca
 
     mock_client.create_execution.assert_called_once_with(
         "xp",
         "xd",
         "xn",
         _execution_models.ExecutionSpec(
-<<<<<<< HEAD
-            identifier.Identifier(
-                identifier.ResourceType.LAUNCH_PLAN,
-                "project",
-                "domain",
-                "name",
-                "version",
-            ),
-            _execution_models.ExecutionMetadata(
-                _execution_models.ExecutionMetadata.ExecutionMode.MANUAL, "sdk", 0
-            ),
-=======
             identifier.Identifier(identifier.ResourceType.LAUNCH_PLAN, "project", "domain", "name", "version",),
             _execution_models.ExecutionMetadata(_execution_models.ExecutionMetadata.ExecutionMode.MANUAL, "sdk", 0),
->>>>>>> 83c10cca
             disable_all=True,
         ),
         literals.LiteralMap({}),
@@ -190,58 +124,25 @@
 @patch.object(engine._FlyteClientManager, "_CLIENT", new_callable=PropertyMock)
 def test_execution_notification_soft_overrides(mock_client_factory):
     mock_client = MagicMock()
-<<<<<<< HEAD
-    mock_client.create_execution = MagicMock(
-        return_value=identifier.WorkflowExecutionIdentifier("xp", "xd", "xn")
-    )
-=======
     mock_client.create_execution = MagicMock(return_value=identifier.WorkflowExecutionIdentifier("xp", "xd", "xn"))
->>>>>>> 83c10cca
-    mock_client_factory.return_value = mock_client
-
-    m = MagicMock()
-    type(m).id = PropertyMock(
-<<<<<<< HEAD
-        return_value=identifier.Identifier(
-            identifier.ResourceType.LAUNCH_PLAN, "project", "domain", "name", "version"
-        )
-=======
+    mock_client_factory.return_value = mock_client
+
+    m = MagicMock()
+    type(m).id = PropertyMock(
         return_value=identifier.Identifier(identifier.ResourceType.LAUNCH_PLAN, "project", "domain", "name", "version")
->>>>>>> 83c10cca
-    )
-
-    notification = _common_models.Notification(
-        [0, 1, 2], email=_common_models.EmailNotification(["me@place.com"])
-    )
-
-<<<<<<< HEAD
-    engine.FlyteLaunchPlan(m).launch(
-        "xp", "xd", "xn", literals.LiteralMap({}), notification_overrides=[notification]
-    )
-=======
+    )
+
+    notification = _common_models.Notification([0, 1, 2], email=_common_models.EmailNotification(["me@place.com"]))
+
     engine.FlyteLaunchPlan(m).launch("xp", "xd", "xn", literals.LiteralMap({}), notification_overrides=[notification])
->>>>>>> 83c10cca
 
     mock_client.create_execution.assert_called_once_with(
         "xp",
         "xd",
         "xn",
         _execution_models.ExecutionSpec(
-<<<<<<< HEAD
-            identifier.Identifier(
-                identifier.ResourceType.LAUNCH_PLAN,
-                "project",
-                "domain",
-                "name",
-                "version",
-            ),
-            _execution_models.ExecutionMetadata(
-                _execution_models.ExecutionMetadata.ExecutionMode.MANUAL, "sdk", 0
-            ),
-=======
             identifier.Identifier(identifier.ResourceType.LAUNCH_PLAN, "project", "domain", "name", "version",),
             _execution_models.ExecutionMetadata(_execution_models.ExecutionMetadata.ExecutionMode.MANUAL, "sdk", 0),
->>>>>>> 83c10cca
             notifications=_execution_models.NotificationList([notification]),
         ),
         literals.LiteralMap({}),
@@ -251,38 +152,17 @@
 @patch.object(engine._FlyteClientManager, "_CLIENT", new_callable=PropertyMock)
 def test_execution_label_overrides(mock_client_factory):
     mock_client = MagicMock()
-<<<<<<< HEAD
-    mock_client.create_execution = MagicMock(
-        return_value=identifier.WorkflowExecutionIdentifier("xp", "xd", "xn")
-    )
-=======
     mock_client.create_execution = MagicMock(return_value=identifier.WorkflowExecutionIdentifier("xp", "xd", "xn"))
->>>>>>> 83c10cca
-    mock_client_factory.return_value = mock_client
-
-    m = MagicMock()
-    type(m).id = PropertyMock(
-<<<<<<< HEAD
-        return_value=identifier.Identifier(
-            identifier.ResourceType.LAUNCH_PLAN, "project", "domain", "name", "version"
-        )
-=======
+    mock_client_factory.return_value = mock_client
+
+    m = MagicMock()
+    type(m).id = PropertyMock(
         return_value=identifier.Identifier(identifier.ResourceType.LAUNCH_PLAN, "project", "domain", "name", "version")
->>>>>>> 83c10cca
     )
 
     labels = _common_models.Labels({"my": "label"})
     engine.FlyteLaunchPlan(m).execute(
-<<<<<<< HEAD
-        "xp",
-        "xd",
-        "xn",
-        literals.LiteralMap({}),
-        notification_overrides=[],
-        label_overrides=labels,
-=======
         "xp", "xd", "xn", literals.LiteralMap({}), notification_overrides=[], label_overrides=labels,
->>>>>>> 83c10cca
     )
 
     mock_client.create_execution.assert_called_once_with(
@@ -290,21 +170,8 @@
         "xd",
         "xn",
         _execution_models.ExecutionSpec(
-<<<<<<< HEAD
-            identifier.Identifier(
-                identifier.ResourceType.LAUNCH_PLAN,
-                "project",
-                "domain",
-                "name",
-                "version",
-            ),
-            _execution_models.ExecutionMetadata(
-                _execution_models.ExecutionMetadata.ExecutionMode.MANUAL, "sdk", 0
-            ),
-=======
             identifier.Identifier(identifier.ResourceType.LAUNCH_PLAN, "project", "domain", "name", "version",),
             _execution_models.ExecutionMetadata(_execution_models.ExecutionMetadata.ExecutionMode.MANUAL, "sdk", 0),
->>>>>>> 83c10cca
             disable_all=True,
             labels=labels,
         ),
@@ -315,38 +182,17 @@
 @patch.object(engine._FlyteClientManager, "_CLIENT", new_callable=PropertyMock)
 def test_execution_annotation_overrides(mock_client_factory):
     mock_client = MagicMock()
-<<<<<<< HEAD
-    mock_client.create_execution = MagicMock(
-        return_value=identifier.WorkflowExecutionIdentifier("xp", "xd", "xn")
-    )
-=======
     mock_client.create_execution = MagicMock(return_value=identifier.WorkflowExecutionIdentifier("xp", "xd", "xn"))
->>>>>>> 83c10cca
-    mock_client_factory.return_value = mock_client
-
-    m = MagicMock()
-    type(m).id = PropertyMock(
-<<<<<<< HEAD
-        return_value=identifier.Identifier(
-            identifier.ResourceType.LAUNCH_PLAN, "project", "domain", "name", "version"
-        )
-=======
+    mock_client_factory.return_value = mock_client
+
+    m = MagicMock()
+    type(m).id = PropertyMock(
         return_value=identifier.Identifier(identifier.ResourceType.LAUNCH_PLAN, "project", "domain", "name", "version")
->>>>>>> 83c10cca
     )
 
     annotations = _common_models.Annotations({"my": "annotation"})
     engine.FlyteLaunchPlan(m).launch(
-<<<<<<< HEAD
-        "xp",
-        "xd",
-        "xn",
-        literals.LiteralMap({}),
-        notification_overrides=[],
-        annotation_overrides=annotations,
-=======
         "xp", "xd", "xn", literals.LiteralMap({}), notification_overrides=[], annotation_overrides=annotations,
->>>>>>> 83c10cca
     )
 
     mock_client.create_execution.assert_called_once_with(
@@ -354,21 +200,8 @@
         "xd",
         "xn",
         _execution_models.ExecutionSpec(
-<<<<<<< HEAD
-            identifier.Identifier(
-                identifier.ResourceType.LAUNCH_PLAN,
-                "project",
-                "domain",
-                "name",
-                "version",
-            ),
-            _execution_models.ExecutionMetadata(
-                _execution_models.ExecutionMetadata.ExecutionMode.MANUAL, "sdk", 0
-            ),
-=======
             identifier.Identifier(identifier.ResourceType.LAUNCH_PLAN, "project", "domain", "name", "version",),
             _execution_models.ExecutionMetadata(_execution_models.ExecutionMetadata.ExecutionMode.MANUAL, "sdk", 0),
->>>>>>> 83c10cca
             disable_all=True,
             annotations=annotations,
         ),
@@ -381,9 +214,7 @@
     mock_client = MagicMock()
     mock_client.get_launch_plan = MagicMock(
         return_value=_launch_plan_models.LaunchPlan(
-            identifier.Identifier(
-                identifier.ResourceType.LAUNCH_PLAN, "p1", "d1", "n1", "v1"
-            ),
+            identifier.Identifier(identifier.ResourceType.LAUNCH_PLAN, "p1", "d1", "n1", "v1"),
             MagicMock(),
             MagicMock(),
         )
@@ -393,9 +224,7 @@
     lp = engine.FlyteEngineFactory().fetch_launch_plan(
         identifier.Identifier(identifier.ResourceType.LAUNCH_PLAN, "p", "d", "n", "v")
     )
-    assert lp.id == identifier.Identifier(
-        identifier.ResourceType.LAUNCH_PLAN, "p1", "d1", "n1", "v1"
-    )
+    assert lp.id == identifier.Identifier(identifier.ResourceType.LAUNCH_PLAN, "p1", "d1", "n1", "v1")
 
     mock_client.get_launch_plan.assert_called_once_with(
         identifier.Identifier(identifier.ResourceType.LAUNCH_PLAN, "p", "d", "n", "v")
@@ -407,9 +236,7 @@
     mock_client = MagicMock()
     mock_client.get_active_launch_plan = MagicMock(
         return_value=_launch_plan_models.LaunchPlan(
-            identifier.Identifier(
-                identifier.ResourceType.LAUNCH_PLAN, "p1", "d1", "n1", "v1"
-            ),
+            identifier.Identifier(identifier.ResourceType.LAUNCH_PLAN, "p1", "d1", "n1", "v1"),
             MagicMock(),
             MagicMock(),
         )
@@ -419,9 +246,7 @@
     lp = engine.FlyteEngineFactory().fetch_launch_plan(
         identifier.Identifier(identifier.ResourceType.LAUNCH_PLAN, "p", "d", "n", "")
     )
-    assert lp.id == identifier.Identifier(
-        identifier.ResourceType.LAUNCH_PLAN, "p1", "d1", "n1", "v1"
-    )
+    assert lp.id == identifier.Identifier(identifier.ResourceType.LAUNCH_PLAN, "p1", "d1", "n1", "v1")
 
     mock_client.get_active_launch_plan.assert_called_once_with(_common_models.NamedEntityIdentifier("p", "d", "n"))
 
@@ -437,15 +262,7 @@
     mock_client_factory.return_value = mock_client
 
     m = MagicMock()
-<<<<<<< HEAD
-    type(m).id = PropertyMock(
-        return_value=identifier.WorkflowExecutionIdentifier(
-            "project", "domain", "name",
-        )
-    )
-=======
     type(m).id = PropertyMock(return_value=identifier.WorkflowExecutionIdentifier("project", "domain", "name",))
->>>>>>> 83c10cca
 
     inputs = engine.FlyteWorkflowExecution(m).get_inputs()
     assert len(inputs.literals) == 1
@@ -466,15 +283,7 @@
     mock_client_factory.return_value = mock_client
 
     m = MagicMock()
-<<<<<<< HEAD
-    type(m).id = PropertyMock(
-        return_value=identifier.WorkflowExecutionIdentifier(
-            "project", "domain", "name",
-        )
-    )
-=======
     type(m).id = PropertyMock(return_value=identifier.WorkflowExecutionIdentifier("project", "domain", "name",))
->>>>>>> 83c10cca
 
     inputs = engine.FlyteWorkflowExecution(m).get_outputs()
     assert len(inputs.literals) == 1
@@ -497,12 +306,7 @@
     m = MagicMock()
     type(m).id = PropertyMock(
         return_value=identifier.NodeExecutionIdentifier(
-<<<<<<< HEAD
-            "node-a",
-            identifier.WorkflowExecutionIdentifier("project", "domain", "name",),
-=======
             "node-a", identifier.WorkflowExecutionIdentifier("project", "domain", "name",),
->>>>>>> 83c10cca
         )
     )
 
@@ -511,12 +315,7 @@
     assert inputs.literals["a"].scalar.primitive.integer == 1
     mock_client.get_node_execution_data.assert_called_once_with(
         identifier.NodeExecutionIdentifier(
-<<<<<<< HEAD
-            "node-a",
-            identifier.WorkflowExecutionIdentifier("project", "domain", "name",),
-=======
             "node-a", identifier.WorkflowExecutionIdentifier("project", "domain", "name",),
->>>>>>> 83c10cca
         )
     )
 
@@ -534,12 +333,7 @@
     m = MagicMock()
     type(m).id = PropertyMock(
         return_value=identifier.NodeExecutionIdentifier(
-<<<<<<< HEAD
-            "node-a",
-            identifier.WorkflowExecutionIdentifier("project", "domain", "name",),
-=======
             "node-a", identifier.WorkflowExecutionIdentifier("project", "domain", "name",),
->>>>>>> 83c10cca
         )
     )
 
@@ -548,12 +342,7 @@
     assert inputs.literals["b"].scalar.primitive.integer == 2
     mock_client.get_node_execution_data.assert_called_once_with(
         identifier.NodeExecutionIdentifier(
-<<<<<<< HEAD
-            "node-a",
-            identifier.WorkflowExecutionIdentifier("project", "domain", "name",),
-=======
             "node-a", identifier.WorkflowExecutionIdentifier("project", "domain", "name",),
->>>>>>> 83c10cca
         )
     )
 
@@ -571,22 +360,9 @@
     m = MagicMock()
     type(m).id = PropertyMock(
         return_value=identifier.TaskExecutionIdentifier(
-<<<<<<< HEAD
-            identifier.Identifier(
-                identifier.ResourceType.TASK,
-                "project",
-                "domain",
-                "task-name",
-                "version",
-            ),
-            identifier.NodeExecutionIdentifier(
-                "node-a",
-                identifier.WorkflowExecutionIdentifier("project", "domain", "name",),
-=======
             identifier.Identifier(identifier.ResourceType.TASK, "project", "domain", "task-name", "version",),
             identifier.NodeExecutionIdentifier(
                 "node-a", identifier.WorkflowExecutionIdentifier("project", "domain", "name",),
->>>>>>> 83c10cca
             ),
             0,
         )
@@ -597,22 +373,9 @@
     assert inputs.literals["a"].scalar.primitive.integer == 1
     mock_client.get_task_execution_data.assert_called_once_with(
         identifier.TaskExecutionIdentifier(
-<<<<<<< HEAD
-            identifier.Identifier(
-                identifier.ResourceType.TASK,
-                "project",
-                "domain",
-                "task-name",
-                "version",
-            ),
-            identifier.NodeExecutionIdentifier(
-                "node-a",
-                identifier.WorkflowExecutionIdentifier("project", "domain", "name",),
-=======
             identifier.Identifier(identifier.ResourceType.TASK, "project", "domain", "task-name", "version",),
             identifier.NodeExecutionIdentifier(
                 "node-a", identifier.WorkflowExecutionIdentifier("project", "domain", "name",),
->>>>>>> 83c10cca
             ),
             0,
         )
@@ -632,22 +395,9 @@
     m = MagicMock()
     type(m).id = PropertyMock(
         return_value=identifier.TaskExecutionIdentifier(
-<<<<<<< HEAD
-            identifier.Identifier(
-                identifier.ResourceType.TASK,
-                "project",
-                "domain",
-                "task-name",
-                "version",
-            ),
-            identifier.NodeExecutionIdentifier(
-                "node-a",
-                identifier.WorkflowExecutionIdentifier("project", "domain", "name",),
-=======
             identifier.Identifier(identifier.ResourceType.TASK, "project", "domain", "task-name", "version",),
             identifier.NodeExecutionIdentifier(
                 "node-a", identifier.WorkflowExecutionIdentifier("project", "domain", "name",),
->>>>>>> 83c10cca
             ),
             0,
         )
@@ -658,22 +408,9 @@
     assert inputs.literals["b"].scalar.primitive.integer == 2
     mock_client.get_task_execution_data.assert_called_once_with(
         identifier.TaskExecutionIdentifier(
-<<<<<<< HEAD
-            identifier.Identifier(
-                identifier.ResourceType.TASK,
-                "project",
-                "domain",
-                "task-name",
-                "version",
-            ),
-            identifier.NodeExecutionIdentifier(
-                "node-a",
-                identifier.WorkflowExecutionIdentifier("project", "domain", "name",),
-=======
             identifier.Identifier(identifier.ResourceType.TASK, "project", "domain", "task-name", "version",),
             identifier.NodeExecutionIdentifier(
                 "node-a", identifier.WorkflowExecutionIdentifier("project", "domain", "name",),
->>>>>>> 83c10cca
             ),
             0,
         )
@@ -683,18 +420,7 @@
 @pytest.mark.parametrize(
     "tasks",
     [
-<<<<<<< HEAD
-        [
-            _task_models.Task(
-                identifier.Identifier(
-                    identifier.ResourceType.TASK, "p1", "d1", "n1", "v1"
-                ),
-                MagicMock(),
-            )
-        ],
-=======
         [_task_models.Task(identifier.Identifier(identifier.ResourceType.TASK, "p1", "d1", "n1", "v1"), MagicMock(),)],
->>>>>>> 83c10cca
         [],
     ],
 )
