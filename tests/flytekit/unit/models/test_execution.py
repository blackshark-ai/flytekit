--- conflicted
+++ resolved
@@ -4,23 +4,13 @@
 
 from flytekit.models import common as _common_models
 from flytekit.models import execution as _execution
-<<<<<<< HEAD
-from flytekit.models import literals as _literal_models
-=======
->>>>>>> 83c10cca
 from flytekit.models.core import execution as _core_exec
 from flytekit.models.core import identifier as _identifier
 from tests.flytekit.common import parameterizers as _parameterizers
 
 
 def test_execution_metadata():
-<<<<<<< HEAD
-    obj = _execution.ExecutionMetadata(
-        _execution.ExecutionMetadata.ExecutionMode.MANUAL, "tester", 1
-    )
-=======
     obj = _execution.ExecutionMetadata(_execution.ExecutionMetadata.ExecutionMode.MANUAL, "tester", 1)
->>>>>>> 83c10cca
     assert obj.mode == _execution.ExecutionMetadata.ExecutionMode.MANUAL
     assert obj.principal == "tester"
     assert obj.nesting == 1
@@ -31,39 +21,18 @@
     assert obj2.nesting == 1
 
 
-<<<<<<< HEAD
-@pytest.mark.parametrize(
-    "literal_value_pair", _parameterizers.LIST_OF_SCALAR_LITERALS_AND_PYTHON_VALUE
-)
-=======
 @pytest.mark.parametrize("literal_value_pair", _parameterizers.LIST_OF_SCALAR_LITERALS_AND_PYTHON_VALUE)
->>>>>>> 83c10cca
 def test_execution_spec(literal_value_pair):
     literal_value, _ = literal_value_pair
 
     obj = _execution.ExecutionSpec(
-<<<<<<< HEAD
-        _identifier.Identifier(
-            _identifier.ResourceType.LAUNCH_PLAN, "project", "domain", "name", "version"
-        ),
-        _execution.ExecutionMetadata(
-            _execution.ExecutionMetadata.ExecutionMode.MANUAL, "tester", 1
-        ),
-=======
         _identifier.Identifier(_identifier.ResourceType.LAUNCH_PLAN, "project", "domain", "name", "version"),
         _execution.ExecutionMetadata(_execution.ExecutionMetadata.ExecutionMode.MANUAL, "tester", 1),
->>>>>>> 83c10cca
         notifications=_execution.NotificationList(
             [
                 _common_models.Notification(
                     [_core_exec.WorkflowExecutionPhase.ABORTED],
-<<<<<<< HEAD
-                    pager_duty=_common_models.PagerDutyNotification(
-                        recipients_email=["a", "b", "c"]
-                    ),
-=======
                     pager_duty=_common_models.PagerDutyNotification(recipients_email=["a", "b", "c"]),
->>>>>>> 83c10cca
                 )
             ]
         ),
@@ -76,13 +45,7 @@
     assert obj.metadata.mode == _execution.ExecutionMetadata.ExecutionMode.MANUAL
     assert obj.metadata.nesting == 1
     assert obj.metadata.principal == "tester"
-<<<<<<< HEAD
-    assert obj.notifications.notifications[0].phases == [
-        _core_exec.WorkflowExecutionPhase.ABORTED
-    ]
-=======
     assert obj.notifications.notifications[0].phases == [_core_exec.WorkflowExecutionPhase.ABORTED]
->>>>>>> 83c10cca
     assert obj.notifications.notifications[0].pager_duty.recipients_email == [
         "a",
         "b",
@@ -100,13 +63,7 @@
     assert obj2.metadata.mode == _execution.ExecutionMetadata.ExecutionMode.MANUAL
     assert obj2.metadata.nesting == 1
     assert obj2.metadata.principal == "tester"
-<<<<<<< HEAD
-    assert obj2.notifications.notifications[0].phases == [
-        _core_exec.WorkflowExecutionPhase.ABORTED
-    ]
-=======
     assert obj2.notifications.notifications[0].phases == [_core_exec.WorkflowExecutionPhase.ABORTED]
->>>>>>> 83c10cca
     assert obj2.notifications.notifications[0].pager_duty.recipients_email == [
         "a",
         "b",
@@ -115,17 +72,8 @@
     assert obj2.disable_all is None
 
     obj = _execution.ExecutionSpec(
-<<<<<<< HEAD
-        _identifier.Identifier(
-            _identifier.ResourceType.LAUNCH_PLAN, "project", "domain", "name", "version"
-        ),
-        _execution.ExecutionMetadata(
-            _execution.ExecutionMetadata.ExecutionMode.MANUAL, "tester", 1
-        ),
-=======
         _identifier.Identifier(_identifier.ResourceType.LAUNCH_PLAN, "project", "domain", "name", "version"),
         _execution.ExecutionMetadata(_execution.ExecutionMetadata.ExecutionMode.MANUAL, "tester", 1),
->>>>>>> 83c10cca
         disable_all=True,
     )
     assert obj.launch_plan.resource_type == _identifier.ResourceType.LAUNCH_PLAN
@@ -157,9 +105,7 @@
     input_blob = _common_models.UrlBlob("in", 1)
     output_blob = _common_models.UrlBlob("out", 2)
     obj = _execution.WorkflowExecutionGetDataResponse(input_blob, output_blob)
-    obj2 = _execution.WorkflowExecutionGetDataResponse.from_flyte_idl(
-        obj.to_flyte_idl()
-    )
+    obj2 = _execution.WorkflowExecutionGetDataResponse.from_flyte_idl(obj.to_flyte_idl())
     assert obj == obj2
     assert obj2.inputs == input_blob
     assert obj2.outputs == output_blob
