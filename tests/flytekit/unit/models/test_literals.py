from __future__ import absolute_import

from datetime import datetime, timedelta

import pytest
import pytz

from flytekit.models import literals
from flytekit.models import types as _types
from tests.flytekit.common import parameterizers


def test_retry_strategy():
    obj = literals.RetryStrategy(3)
    assert obj.retries == 3
    assert literals.RetryStrategy.from_flyte_idl(obj.to_flyte_idl()) == obj
    assert obj != literals.RetryStrategy(4)

    with pytest.raises(Exception):
        obj = literals.RetryStrategy(-1)
        obj.to_flyte_idl()


def test_void():
    obj = literals.Void()
    assert literals.Void.from_flyte_idl(obj.to_flyte_idl()) == obj
    assert literals.Void() == obj


def test_integer_primitive():
    obj = literals.Primitive(integer=1)
    assert obj.integer == 1
    assert obj.boolean is None
    assert obj.datetime is None
    assert obj.duration is None
    assert obj.float_value is None
    assert obj.string_value is None
    assert obj.value == 1
    assert obj != literals.Primitive(integer=0)
    assert obj != literals.Primitive(boolean=False)
    assert obj != literals.Primitive(datetime=datetime.now())
    assert obj != literals.Primitive(duration=timedelta(minutes=1))
    assert obj != literals.Primitive(float_value=1.0)
    assert obj != literals.Primitive(string_value="abc")

    obj2 = literals.Primitive.from_flyte_idl(obj.to_flyte_idl())
    assert obj == obj2
    assert obj2.integer == 1
    assert obj2.boolean is None
    assert obj2.datetime is None
    assert obj2.duration is None
    assert obj2.float_value is None
    assert obj2.string_value is None
    assert obj2.value == 1
    assert obj2 != literals.Primitive(integer=0)
    assert obj2 != literals.Primitive(boolean=False)
    assert obj2 != literals.Primitive(datetime=datetime.now())
    assert obj2 != literals.Primitive(duration=timedelta(minutes=1))
    assert obj2 != literals.Primitive(float_value=1.0)
    assert obj2 != literals.Primitive(string_value="abc")

    obj3 = literals.Primitive(integer=0)
    assert obj3.value == 0

    with pytest.raises(Exception):
        literals.Primitive(integer=1.0).to_flyte_idl()


def test_boolean_primitive():
    obj = literals.Primitive(boolean=True)
    assert obj.integer is None
    assert obj.boolean is True
    assert obj.datetime is None
    assert obj.duration is None
    assert obj.float_value is None
    assert obj.string_value is None
    assert obj.value is True
    assert obj != literals.Primitive(integer=0)
    assert obj != literals.Primitive(boolean=False)
    assert obj != literals.Primitive(datetime=datetime.now())
    assert obj != literals.Primitive(duration=timedelta(minutes=1))
    assert obj != literals.Primitive(float_value=1.0)
    assert obj != literals.Primitive(string_value="abc")

    obj2 = literals.Primitive.from_flyte_idl(obj.to_flyte_idl())
    assert obj == obj2
    assert obj2.integer is None
    assert obj2.boolean is True
    assert obj2.datetime is None
    assert obj2.duration is None
    assert obj2.float_value is None
    assert obj2.string_value is None
    assert obj2.value is True
    assert obj2 != literals.Primitive(integer=0)
    assert obj2 != literals.Primitive(boolean=False)
    assert obj2 != literals.Primitive(datetime=datetime.now())
    assert obj2 != literals.Primitive(duration=timedelta(minutes=1))
    assert obj2 != literals.Primitive(float_value=1.0)
    assert obj2 != literals.Primitive(string_value="abc")

    obj3 = literals.Primitive(boolean=False)
    assert obj3.value is False

    with pytest.raises(Exception):
        literals.Primitive(boolean=datetime.now()).to_flyte_idl()


def test_datetime_primitive():
    dt = datetime.utcnow().replace(tzinfo=pytz.UTC)
    obj = literals.Primitive(datetime=dt)
    assert obj.integer is None
    assert obj.boolean is None
    assert obj.datetime == dt
    assert obj.duration is None
    assert obj.float_value is None
    assert obj.string_value is None
    assert obj.value == dt
    assert obj != literals.Primitive(integer=0)
    assert obj != literals.Primitive(boolean=False)
    assert obj != literals.Primitive(datetime=dt + timedelta(seconds=1))
    assert obj != literals.Primitive(duration=timedelta(minutes=1))
    assert obj != literals.Primitive(float_value=1.0)
    assert obj != literals.Primitive(string_value="abc")

    obj2 = literals.Primitive.from_flyte_idl(obj.to_flyte_idl())
    assert obj == obj2
    assert obj2.integer is None
    assert obj2.boolean is None
    assert obj2.datetime == dt
    assert obj2.duration is None
    assert obj2.float_value is None
    assert obj2.string_value is None
    assert obj2.value == dt
    assert obj2 != literals.Primitive(integer=0)
    assert obj2 != literals.Primitive(boolean=False)
    assert obj2 != literals.Primitive(datetime=dt + timedelta(seconds=1))
    assert obj2 != literals.Primitive(duration=timedelta(minutes=1))
    assert obj2 != literals.Primitive(float_value=1.0)
    assert obj2 != literals.Primitive(string_value="abc")

    with pytest.raises(Exception):
        literals.Primitive(datetime=1.0).to_flyte_idl()


def test_duration_primitive():
    duration = timedelta(seconds=1)
    obj = literals.Primitive(duration=duration)
    assert obj.integer is None
    assert obj.boolean is None
    assert obj.datetime is None
    assert obj.duration == duration
    assert obj.float_value is None
    assert obj.string_value is None
    assert obj.value == duration
    assert obj != literals.Primitive(integer=0)
    assert obj != literals.Primitive(boolean=False)
    assert obj != literals.Primitive(datetime=datetime.now())
    assert obj != literals.Primitive(duration=timedelta(minutes=1))
    assert obj != literals.Primitive(float_value=1.0)
    assert obj != literals.Primitive(string_value="abc")

    obj2 = literals.Primitive.from_flyte_idl(obj.to_flyte_idl())
    assert obj == obj2
    assert obj2.integer is None
    assert obj2.boolean is None
    assert obj2.datetime is None
    assert obj2.duration == duration
    assert obj2.float_value is None
    assert obj2.string_value is None
    assert obj2.value == duration
    assert obj2 != literals.Primitive(integer=0)
    assert obj2 != literals.Primitive(boolean=False)
    assert obj2 != literals.Primitive(datetime=datetime.now())
    assert obj2 != literals.Primitive(duration=timedelta(minutes=1))
    assert obj2 != literals.Primitive(float_value=1.0)
    assert obj2 != literals.Primitive(string_value="abc")

    with pytest.raises(Exception):
        literals.Primitive(duration=1.0).to_flyte_idl()


def test_float_primitive():
    obj = literals.Primitive(float_value=1.0)
    assert obj.integer is None
    assert obj.boolean is None
    assert obj.datetime is None
    assert obj.duration is None
    assert obj.float_value == 1.0
    assert obj.string_value is None
    assert obj.value == 1.0
    assert obj != literals.Primitive(integer=0)
    assert obj != literals.Primitive(boolean=False)
    assert obj != literals.Primitive(datetime=datetime.now())
    assert obj != literals.Primitive(duration=timedelta(minutes=1))
    assert obj != literals.Primitive(float_value=0.0)
    assert obj != literals.Primitive(string_value="abc")

    obj2 = literals.Primitive.from_flyte_idl(obj.to_flyte_idl())
    assert obj == obj2
    assert obj2.integer is None
    assert obj2.boolean is None
    assert obj2.datetime is None
    assert obj2.duration is None
    assert obj2.float_value == 1.0
    assert obj2.string_value is None
    assert obj2.value == 1.0
    assert obj2 != literals.Primitive(integer=0)
    assert obj2 != literals.Primitive(boolean=False)
    assert obj2 != literals.Primitive(datetime=datetime.now())
    assert obj2 != literals.Primitive(duration=timedelta(minutes=1))
    assert obj2 != literals.Primitive(float_value=0.0)
    assert obj2 != literals.Primitive(string_value="abc")

    obj3 = literals.Primitive(float_value=0.0)
    assert obj3.value == 0.0

    with pytest.raises(Exception):
        literals.Primitive(float_value="abc").to_flyte_idl()


def test_string_primitive():
    obj = literals.Primitive(string_value="abc")
    assert obj.integer is None
    assert obj.boolean is None
    assert obj.datetime is None
    assert obj.duration is None
    assert obj.float_value is None
    assert obj.string_value == "abc"
    assert obj.value == "abc"
    assert obj != literals.Primitive(integer=0)
    assert obj != literals.Primitive(boolean=False)
    assert obj != literals.Primitive(datetime=datetime.now())
    assert obj != literals.Primitive(duration=timedelta(minutes=1))
    assert obj != literals.Primitive(float_value=0.0)
    assert obj != literals.Primitive(string_value="cba")

    obj2 = literals.Primitive.from_flyte_idl(obj.to_flyte_idl())
    assert obj == obj2
    assert obj2.integer is None
    assert obj2.boolean is None
    assert obj2.datetime is None
    assert obj2.duration is None
    assert obj2.float_value is None
    assert obj2.string_value == "abc"
    assert obj2.value == "abc"
    assert obj2 != literals.Primitive(integer=0)
    assert obj2 != literals.Primitive(boolean=False)
    assert obj2 != literals.Primitive(datetime=datetime.now())
    assert obj2 != literals.Primitive(duration=timedelta(minutes=1))
    assert obj2 != literals.Primitive(float_value=0.0)
    assert obj2 != literals.Primitive(string_value="bca")

    obj3 = literals.Primitive(string_value="")
    assert obj3.value == ""

    with pytest.raises(Exception):
        literals.Primitive(string_value=1.0).to_flyte_idl()


def test_scalar_primitive():
    obj = literals.Scalar(primitive=literals.Primitive(float_value=5.6))
    assert obj.value.value == 5.6
    assert obj.error is None
    assert obj.blob is None
    assert obj.binary is None
    assert obj.schema is None
    assert obj.none_type is None

    x = obj.to_flyte_idl()
    assert x.primitive.float_value == 5.6

    obj2 = literals.Scalar.from_flyte_idl(obj.to_flyte_idl())
    assert obj2 == obj
    assert obj2.error is None
    assert obj2.blob is None
    assert obj2.binary is None
    assert obj2.schema is None
    assert obj2.none_type is None


def test_scalar_void():
    obj = literals.Scalar(none_type=literals.Void())
    assert obj.primitive is None
    assert obj.error is None
    assert obj.blob is None
    assert obj.binary is None
    assert obj.schema is None
    assert obj.none_type is not None

    obj2 = literals.Scalar.from_flyte_idl(obj.to_flyte_idl())
    assert obj2 == obj
    assert obj2.primitive is None
    assert obj2.error is None
    assert obj2.blob is None
    assert obj2.binary is None
    assert obj2.schema is None
    assert obj2.none_type is not None


def test_scalar_error():
    # TODO: implement error obj and write test
    pass


def test_scalar_binary():
    obj = literals.Scalar(binary=literals.Binary(b"value", "taggy"))
    assert obj.primitive is None
    assert obj.error is None
    assert obj.blob is None
    assert obj.binary is not None
    assert obj.schema is None
    assert obj.none_type is None
    assert obj.binary.tag == "taggy"
    assert obj.binary.value == b"value"

    obj2 = literals.Scalar.from_flyte_idl(obj.to_flyte_idl())
    assert obj2 == obj
    assert obj2.primitive is None
    assert obj2.error is None
    assert obj2.blob is None
    assert obj2.binary is not None
    assert obj2.schema is None
    assert obj2.none_type is None
    assert obj2.binary.tag == "taggy"
    assert obj2.binary.value == b"value"


def test_scalar_schema():
    schema_type = _types.SchemaType(
        [
<<<<<<< HEAD
            _types.SchemaType.SchemaColumn(
                "a", _types.SchemaType.SchemaColumn.SchemaColumnType.INTEGER
            ),
            _types.SchemaType.SchemaColumn(
                "b", _types.SchemaType.SchemaColumn.SchemaColumnType.FLOAT
            ),
            _types.SchemaType.SchemaColumn(
                "c", _types.SchemaType.SchemaColumn.SchemaColumnType.STRING
            ),
            _types.SchemaType.SchemaColumn(
                "d", _types.SchemaType.SchemaColumn.SchemaColumnType.DATETIME
            ),
            _types.SchemaType.SchemaColumn(
                "e", _types.SchemaType.SchemaColumn.SchemaColumnType.DURATION
            ),
            _types.SchemaType.SchemaColumn(
                "f", _types.SchemaType.SchemaColumn.SchemaColumnType.BOOLEAN
            ),
=======
            _types.SchemaType.SchemaColumn("a", _types.SchemaType.SchemaColumn.SchemaColumnType.INTEGER),
            _types.SchemaType.SchemaColumn("b", _types.SchemaType.SchemaColumn.SchemaColumnType.FLOAT),
            _types.SchemaType.SchemaColumn("c", _types.SchemaType.SchemaColumn.SchemaColumnType.STRING),
            _types.SchemaType.SchemaColumn("d", _types.SchemaType.SchemaColumn.SchemaColumnType.DATETIME),
            _types.SchemaType.SchemaColumn("e", _types.SchemaType.SchemaColumn.SchemaColumnType.DURATION),
            _types.SchemaType.SchemaColumn("f", _types.SchemaType.SchemaColumn.SchemaColumnType.BOOLEAN),
>>>>>>> 83c10cca
        ]
    )

    schema = literals.Schema(uri="asdf", type=schema_type)
    obj = literals.Scalar(schema=schema)
    assert obj.primitive is None
    assert obj.error is None
    assert obj.blob is None
    assert obj.binary is None
    assert obj.schema is not None
    assert obj.none_type is None
    assert obj.value.type.columns[0].name == "a"
    assert len(obj.value.type.columns) == 6

    obj2 = literals.Scalar.from_flyte_idl(obj.to_flyte_idl())
    assert obj == obj2
    assert obj2.primitive is None
    assert obj2.error is None
    assert obj2.blob is None
    assert obj2.binary is None
    assert obj2.schema is not None
    assert obj2.none_type is None
    assert obj2.value.type.columns[0].name == "a"
    assert len(obj2.value.type.columns) == 6


def test_binding_data_scalar():
    obj = literals.BindingData(
        scalar=literals.Scalar(primitive=literals.Primitive(integer=5))
    )
    assert obj.value.value.value == 5
    assert obj.promise is None
    assert obj.collection is None
    assert obj.map is None

    obj2 = literals.BindingData.from_flyte_idl(obj.to_flyte_idl())
    assert obj == obj2
    assert obj2.value.value.value == 5
    assert obj2.promise is None
    assert obj2.collection is None
    assert obj2.map is None


def test_binding_data_map():
<<<<<<< HEAD
    b1 = literals.BindingData(
        scalar=literals.Scalar(primitive=literals.Primitive(integer=5))
    )
    b2 = literals.BindingData(
        scalar=literals.Scalar(primitive=literals.Primitive(integer=57))
    )
    b3 = literals.BindingData(
        scalar=literals.Scalar(primitive=literals.Primitive(integer=2))
    )
=======
    b1 = literals.BindingData(scalar=literals.Scalar(primitive=literals.Primitive(integer=5)))
    b2 = literals.BindingData(scalar=literals.Scalar(primitive=literals.Primitive(integer=57)))
    b3 = literals.BindingData(scalar=literals.Scalar(primitive=literals.Primitive(integer=2)))
>>>>>>> 83c10cca
    binding_map_sub = literals.BindingDataMap(bindings={"first": b1, "second": b2})
    binding_map = literals.BindingDataMap(
        bindings={"three": b3, "sample_map": literals.BindingData(map=binding_map_sub)}
    )
    obj = literals.BindingData(map=binding_map)
    assert obj.scalar is None
    assert obj.promise is None
    assert obj.collection is None
    assert obj.value.bindings["three"].value.value.value == 2
<<<<<<< HEAD
    assert (
        obj.value.bindings["sample_map"].value.bindings["second"].value.value.value
        == 57
    )
=======
    assert obj.value.bindings["sample_map"].value.bindings["second"].value.value.value == 57
>>>>>>> 83c10cca

    obj2 = literals.BindingData.from_flyte_idl(obj.to_flyte_idl())
    assert obj == obj2
    assert obj2.scalar is None
    assert obj2.promise is None
    assert obj2.collection is None
    assert obj2.value.bindings["three"].value.value.value == 2
<<<<<<< HEAD
    assert (
        obj2.value.bindings["sample_map"].value.bindings["first"].value.value.value == 5
    )
=======
    assert obj2.value.bindings["sample_map"].value.bindings["first"].value.value.value == 5
>>>>>>> 83c10cca


def test_binding_data_promise():
    obj = literals.BindingData(promise=_types.OutputReference("some_node", "myvar"))
    assert obj.scalar is None
    assert obj.promise is not None
    assert obj.collection is None
    assert obj.map is None
    assert obj.value.node_id == "some_node"
    assert obj.value.var == "myvar"

    obj2 = literals.BindingData.from_flyte_idl(obj.to_flyte_idl())
    assert obj == obj2
    assert obj2.scalar is None
    assert obj2.promise is not None
    assert obj2.collection is None
    assert obj2.map is None


def test_binding_data_collection():
    b1 = literals.BindingData(
        scalar=literals.Scalar(primitive=literals.Primitive(integer=5))
    )
    b2 = literals.BindingData(
        scalar=literals.Scalar(primitive=literals.Primitive(integer=57))
    )

    coll = literals.BindingDataCollection(bindings=[b1, b2])
    obj = literals.BindingData(collection=coll)
    assert obj.scalar is None
    assert obj.promise is None
    assert obj.collection is not None
    assert obj.map is None
    assert obj.value.bindings[0].value.value.value == 5
    assert obj.value.bindings[1].value.value.value == 57

    obj2 = literals.BindingData.from_flyte_idl(obj.to_flyte_idl())
    assert obj == obj2
    assert obj2.scalar is None
    assert obj2.promise is None
    assert obj2.collection is not None
    assert obj2.map is None
    assert obj2.value.bindings[0].value.value.value == 5
    assert obj2.value.bindings[1].value.value.value == 57


def test_binding_data_collection_nested():
    b1 = literals.BindingData(
        scalar=literals.Scalar(primitive=literals.Primitive(integer=5))
    )
    b2 = literals.BindingData(
        scalar=literals.Scalar(primitive=literals.Primitive(integer=57))
    )

    bc_inner = literals.BindingDataCollection(bindings=[b1, b2])

    bd = literals.BindingData(collection=bc_inner)
    bc_outer = literals.BindingDataCollection(bindings=[bd])
    obj = literals.BindingData(collection=bc_outer)
    assert obj.scalar is None
    assert obj.promise is None
    assert obj.collection is not None
    assert obj.map is None

    obj2 = literals.BindingData.from_flyte_idl(obj.to_flyte_idl())
    assert obj == obj2
    assert obj2.scalar is None
    assert obj2.promise is None
    assert obj2.collection is not None
    assert obj2.map is None
    assert obj2.value.bindings[0].value.bindings[0].value.value.value == 5
    assert obj2.value.bindings[0].value.bindings[1].value.value.value == 57


@pytest.mark.parametrize(
    "scalar_value_pair", parameterizers.LIST_OF_SCALARS_AND_PYTHON_VALUES
)
def test_scalar_literals(scalar_value_pair):
    scalar, _ = scalar_value_pair
    obj = literals.Literal(scalar=scalar)
    assert obj.value == scalar
    assert obj.scalar == scalar
    assert obj.collection is None
    assert obj.map is None

    obj2 = literals.Literal.from_flyte_idl(obj.to_flyte_idl())
    assert obj == obj2
    assert obj2.value == scalar
    assert obj2.scalar == scalar
    assert obj2.collection is None
    assert obj2.map is None


@pytest.mark.parametrize(
    "literal_value_pair", parameterizers.LIST_OF_SCALAR_LITERALS_AND_PYTHON_VALUE
)
def test_literal_collection(literal_value_pair):
    lit, _ = literal_value_pair
    obj = literals.LiteralCollection([lit, lit, lit])
    assert all(ll == lit for ll in obj.literals)
    assert len(obj.literals) == 3

    obj2 = literals.LiteralCollection.from_flyte_idl(obj.to_flyte_idl())
    assert obj == obj2
    assert all(ll == lit for ll in obj.literals)
    assert len(obj.literals) == 3<|MERGE_RESOLUTION|>--- conflicted
+++ resolved
@@ -328,33 +328,12 @@
 def test_scalar_schema():
     schema_type = _types.SchemaType(
         [
-<<<<<<< HEAD
-            _types.SchemaType.SchemaColumn(
-                "a", _types.SchemaType.SchemaColumn.SchemaColumnType.INTEGER
-            ),
-            _types.SchemaType.SchemaColumn(
-                "b", _types.SchemaType.SchemaColumn.SchemaColumnType.FLOAT
-            ),
-            _types.SchemaType.SchemaColumn(
-                "c", _types.SchemaType.SchemaColumn.SchemaColumnType.STRING
-            ),
-            _types.SchemaType.SchemaColumn(
-                "d", _types.SchemaType.SchemaColumn.SchemaColumnType.DATETIME
-            ),
-            _types.SchemaType.SchemaColumn(
-                "e", _types.SchemaType.SchemaColumn.SchemaColumnType.DURATION
-            ),
-            _types.SchemaType.SchemaColumn(
-                "f", _types.SchemaType.SchemaColumn.SchemaColumnType.BOOLEAN
-            ),
-=======
             _types.SchemaType.SchemaColumn("a", _types.SchemaType.SchemaColumn.SchemaColumnType.INTEGER),
             _types.SchemaType.SchemaColumn("b", _types.SchemaType.SchemaColumn.SchemaColumnType.FLOAT),
             _types.SchemaType.SchemaColumn("c", _types.SchemaType.SchemaColumn.SchemaColumnType.STRING),
             _types.SchemaType.SchemaColumn("d", _types.SchemaType.SchemaColumn.SchemaColumnType.DATETIME),
             _types.SchemaType.SchemaColumn("e", _types.SchemaType.SchemaColumn.SchemaColumnType.DURATION),
             _types.SchemaType.SchemaColumn("f", _types.SchemaType.SchemaColumn.SchemaColumnType.BOOLEAN),
->>>>>>> 83c10cca
         ]
     )
 
@@ -382,9 +361,7 @@
 
 
 def test_binding_data_scalar():
-    obj = literals.BindingData(
-        scalar=literals.Scalar(primitive=literals.Primitive(integer=5))
-    )
+    obj = literals.BindingData(scalar=literals.Scalar(primitive=literals.Primitive(integer=5)))
     assert obj.value.value.value == 5
     assert obj.promise is None
     assert obj.collection is None
@@ -399,21 +376,9 @@
 
 
 def test_binding_data_map():
-<<<<<<< HEAD
-    b1 = literals.BindingData(
-        scalar=literals.Scalar(primitive=literals.Primitive(integer=5))
-    )
-    b2 = literals.BindingData(
-        scalar=literals.Scalar(primitive=literals.Primitive(integer=57))
-    )
-    b3 = literals.BindingData(
-        scalar=literals.Scalar(primitive=literals.Primitive(integer=2))
-    )
-=======
     b1 = literals.BindingData(scalar=literals.Scalar(primitive=literals.Primitive(integer=5)))
     b2 = literals.BindingData(scalar=literals.Scalar(primitive=literals.Primitive(integer=57)))
     b3 = literals.BindingData(scalar=literals.Scalar(primitive=literals.Primitive(integer=2)))
->>>>>>> 83c10cca
     binding_map_sub = literals.BindingDataMap(bindings={"first": b1, "second": b2})
     binding_map = literals.BindingDataMap(
         bindings={"three": b3, "sample_map": literals.BindingData(map=binding_map_sub)}
@@ -423,14 +388,7 @@
     assert obj.promise is None
     assert obj.collection is None
     assert obj.value.bindings["three"].value.value.value == 2
-<<<<<<< HEAD
-    assert (
-        obj.value.bindings["sample_map"].value.bindings["second"].value.value.value
-        == 57
-    )
-=======
     assert obj.value.bindings["sample_map"].value.bindings["second"].value.value.value == 57
->>>>>>> 83c10cca
 
     obj2 = literals.BindingData.from_flyte_idl(obj.to_flyte_idl())
     assert obj == obj2
@@ -438,13 +396,7 @@
     assert obj2.promise is None
     assert obj2.collection is None
     assert obj2.value.bindings["three"].value.value.value == 2
-<<<<<<< HEAD
-    assert (
-        obj2.value.bindings["sample_map"].value.bindings["first"].value.value.value == 5
-    )
-=======
     assert obj2.value.bindings["sample_map"].value.bindings["first"].value.value.value == 5
->>>>>>> 83c10cca
 
 
 def test_binding_data_promise():
@@ -465,12 +417,8 @@
 
 
 def test_binding_data_collection():
-    b1 = literals.BindingData(
-        scalar=literals.Scalar(primitive=literals.Primitive(integer=5))
-    )
-    b2 = literals.BindingData(
-        scalar=literals.Scalar(primitive=literals.Primitive(integer=57))
-    )
+    b1 = literals.BindingData(scalar=literals.Scalar(primitive=literals.Primitive(integer=5)))
+    b2 = literals.BindingData(scalar=literals.Scalar(primitive=literals.Primitive(integer=57)))
 
     coll = literals.BindingDataCollection(bindings=[b1, b2])
     obj = literals.BindingData(collection=coll)
@@ -492,12 +440,8 @@
 
 
 def test_binding_data_collection_nested():
-    b1 = literals.BindingData(
-        scalar=literals.Scalar(primitive=literals.Primitive(integer=5))
-    )
-    b2 = literals.BindingData(
-        scalar=literals.Scalar(primitive=literals.Primitive(integer=57))
-    )
+    b1 = literals.BindingData(scalar=literals.Scalar(primitive=literals.Primitive(integer=5)))
+    b2 = literals.BindingData(scalar=literals.Scalar(primitive=literals.Primitive(integer=57)))
 
     bc_inner = literals.BindingDataCollection(bindings=[b1, b2])
 
@@ -519,9 +463,7 @@
     assert obj2.value.bindings[0].value.bindings[1].value.value.value == 57
 
 
-@pytest.mark.parametrize(
-    "scalar_value_pair", parameterizers.LIST_OF_SCALARS_AND_PYTHON_VALUES
-)
+@pytest.mark.parametrize("scalar_value_pair", parameterizers.LIST_OF_SCALARS_AND_PYTHON_VALUES)
 def test_scalar_literals(scalar_value_pair):
     scalar, _ = scalar_value_pair
     obj = literals.Literal(scalar=scalar)
@@ -538,9 +480,7 @@
     assert obj2.map is None
 
 
-@pytest.mark.parametrize(
-    "literal_value_pair", parameterizers.LIST_OF_SCALAR_LITERALS_AND_PYTHON_VALUE
-)
+@pytest.mark.parametrize("literal_value_pair", parameterizers.LIST_OF_SCALAR_LITERALS_AND_PYTHON_VALUE)
 def test_literal_collection(literal_value_pair):
     lit, _ = literal_value_pair
     obj = literals.LiteralCollection([lit, lit, lit])
