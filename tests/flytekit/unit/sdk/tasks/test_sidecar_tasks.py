from __future__ import absolute_import

import mock
from k8s.io.api.core.v1 import generated_pb2

from flytekit.common.tasks import sidecar_task as _sidecar_task
from flytekit.common.tasks import task as _sdk_task
from flytekit.configuration.internal import IMAGE as _IMAGE
from flytekit.models.core import identifier as _identifier
from flytekit.sdk.tasks import inputs, outputs, sidecar_task
from flytekit.sdk.types import Types


def get_pod_spec():
    a_container = generated_pb2.Container(name="a container",)
    a_container.command.extend(["fee", "fi", "fo", "fum"])
<<<<<<< HEAD
    a_container.volumeMounts.extend(
        [generated_pb2.VolumeMount(name="volume mount", mountPath="some/where",)]
    )

    pod_spec = generated_pb2.PodSpec(restartPolicy="OnFailure",)
    pod_spec.containers.extend(
        [a_container, generated_pb2.Container(name="another container")]
    )
=======
    a_container.volumeMounts.extend([generated_pb2.VolumeMount(name="volume mount", mountPath="some/where",)])

    pod_spec = generated_pb2.PodSpec(restartPolicy="OnFailure",)
    pod_spec.containers.extend([a_container, generated_pb2.Container(name="another container")])
>>>>>>> 83c10cca
    return pod_spec


with mock.patch.object(_IMAGE, "get", return_value="docker.io/blah:abc123"):

    @inputs(in1=Types.Integer)
    @outputs(out1=Types.String)
    @sidecar_task(
        cpu_request="10",
        gpu_limit="2",
        environment={"foo": "bar"},
        pod_spec=get_pod_spec(),
        primary_container_name="a container",
    )
    def simple_sidecar_task(wf_params, in1, out1):
        pass


simple_sidecar_task._id = _identifier.Identifier(
    _identifier.ResourceType.TASK, "project", "domain", "name", "version"
)


def test_sidecar_task():
    assert isinstance(simple_sidecar_task, _sdk_task.SdkTask)
    assert isinstance(simple_sidecar_task, _sidecar_task.SdkSidecarTask)

    pod_spec = simple_sidecar_task.custom["podSpec"]
    assert pod_spec["restartPolicy"] == "OnFailure"
    assert len(pod_spec["containers"]) == 2
    primary_container = pod_spec["containers"][0]
    assert primary_container["name"] == "a container"
    assert primary_container["args"] == [
        "pyflyte-execute",
        "--task-module",
        "tests.flytekit.unit.sdk.tasks.test_sidecar_tasks",
        "--task-name",
        "simple_sidecar_task",
        "--inputs",
        "{{.input}}",
        "--output-prefix",
        "{{.outputPrefix}}",
    ]
<<<<<<< HEAD
    assert primary_container["volumeMounts"] == [
        {"mountPath": "some/where", "name": "volume mount"}
    ]
=======
    assert primary_container["volumeMounts"] == [{"mountPath": "some/where", "name": "volume mount"}]
>>>>>>> 83c10cca
    assert {"name": "foo", "value": "bar"} in primary_container["env"]
    assert primary_container["resources"] == {
        "requests": {"cpu": {"string": "10"}},
        "limits": {"gpu": {"string": "2"}},
    }
    assert pod_spec["containers"][1]["name"] == "another container"
    assert simple_sidecar_task.custom["primaryContainerName"] == "a container"<|MERGE_RESOLUTION|>--- conflicted
+++ resolved
@@ -14,21 +14,10 @@
 def get_pod_spec():
     a_container = generated_pb2.Container(name="a container",)
     a_container.command.extend(["fee", "fi", "fo", "fum"])
-<<<<<<< HEAD
-    a_container.volumeMounts.extend(
-        [generated_pb2.VolumeMount(name="volume mount", mountPath="some/where",)]
-    )
-
-    pod_spec = generated_pb2.PodSpec(restartPolicy="OnFailure",)
-    pod_spec.containers.extend(
-        [a_container, generated_pb2.Container(name="another container")]
-    )
-=======
     a_container.volumeMounts.extend([generated_pb2.VolumeMount(name="volume mount", mountPath="some/where",)])
 
     pod_spec = generated_pb2.PodSpec(restartPolicy="OnFailure",)
     pod_spec.containers.extend([a_container, generated_pb2.Container(name="another container")])
->>>>>>> 83c10cca
     return pod_spec
 
 
@@ -47,9 +36,7 @@
         pass
 
 
-simple_sidecar_task._id = _identifier.Identifier(
-    _identifier.ResourceType.TASK, "project", "domain", "name", "version"
-)
+simple_sidecar_task._id = _identifier.Identifier(_identifier.ResourceType.TASK, "project", "domain", "name", "version")
 
 
 def test_sidecar_task():
@@ -72,13 +59,7 @@
         "--output-prefix",
         "{{.outputPrefix}}",
     ]
-<<<<<<< HEAD
-    assert primary_container["volumeMounts"] == [
-        {"mountPath": "some/where", "name": "volume mount"}
-    ]
-=======
     assert primary_container["volumeMounts"] == [{"mountPath": "some/where", "name": "volume mount"}]
->>>>>>> 83c10cca
     assert {"name": "foo", "value": "bar"} in primary_container["env"]
     assert primary_container["resources"] == {
         "requests": {"cpu": {"string": "10"}},
