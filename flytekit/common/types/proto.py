--- conflicted
+++ resolved
@@ -1,16 +1,5 @@
 import base64 as _base64
-<<<<<<< HEAD
-
-import six as _six
-from google.protobuf import reflection as _proto_reflection
-
-from flytekit.common.exceptions import user as _user_exceptions
-from flytekit.common.types import base_sdk_types as _base_sdk_types
-from flytekit.models import literals as _literals
-from flytekit.models import types as _idl_types
-=======
 from typing import Type, Union
->>>>>>> af73ffaa
 
 import six as _six
 from google.protobuf import reflection as _proto_reflection
@@ -20,27 +9,6 @@
 from google.protobuf.reflection import GeneratedProtocolMessageType
 from google.protobuf.struct_pb2 import Struct
 
-<<<<<<< HEAD
-def create_protobuf(pb_type):
-    """
-    :param T pb_type:
-    :rtype: ProtobufType
-    """
-    if not isinstance(pb_type, _proto_reflection.GeneratedProtocolMessageType):
-        raise _user_exceptions.FlyteTypeException(
-            expected_type=_proto_reflection.GeneratedProtocolMessageType,
-            received_type=type(pb_type),
-            received_value=pb_type,
-        )
-
-    class _Protobuf(Protobuf):
-        _pb_type = pb_type
-
-    return _Protobuf
-
-
-class ProtobufType(_base_sdk_types.FlyteSdkType):
-=======
 from flytekit.common.exceptions import user as _user_exceptions
 from flytekit.common.types import base_sdk_types as _base_sdk_types
 from flytekit.models import literals as _literals
@@ -54,7 +22,6 @@
 class ProtobufType(_base_sdk_types.FlyteSdkType):
     _pb_type = Struct
 
->>>>>>> af73ffaa
     @property
     def pb_type(cls) -> GeneratedProtocolMessageType:
         """
@@ -78,10 +45,6 @@
 
 
 class Protobuf(_base_sdk_types.FlyteSdkValue, metaclass=ProtobufType):
-<<<<<<< HEAD
-
-=======
->>>>>>> af73ffaa
     PB_FIELD_KEY = "pb_type"
     TAG_PREFIX = "{}=".format(PB_FIELD_KEY)
 
