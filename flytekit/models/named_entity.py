from flyteidl.admin import common_pb2 as _common

from flytekit.models import common as _common_models


class NamedEntityState(object):
    ACTIVE = _common.NAMED_ENTITY_ACTIVE
    ARCHIVED = _common.NAMED_ENTITY_ARCHIVED

    @classmethod
    def enum_to_string(cls, val):
        """
        :param int val:
        :rtype: Text
        """
        if val == cls.ACTIVE:
            return "ACTIVE"
        elif val == cls.ARCHIVED:
            return "ARCHIVED"
        else:
            return "<UNKNOWN>"


class NamedEntityIdentifier(_common_models.FlyteIdlEntity):
    def __init__(self, project, domain, name):
        """
        :param Text project:
        :param Text domain:
        :param Text name:
        """
        self._project = project
        self._domain = domain
        self._name = name

    @property
    def project(self):
        """
        :rtype: Text
        """
        return self._project

    @property
    def domain(self):
        """
        :rtype: Text
        """
        return self._domain

    @property
    def name(self):
        """
        :rtype: Text
        """
        return self._name

    def to_flyte_idl(self):
        """
        :rtype: flyteidl.admin.common_pb2.NamedEntityIdentifier
        """
<<<<<<< HEAD
        return _common.NamedEntityIdentifier(
            project=self.project, domain=self.domain, name=self.name,
        )
=======
        return _common.NamedEntityIdentifier(project=self.project, domain=self.domain, name=self.name,)
>>>>>>> 83c10cca

    @classmethod
    def from_flyte_idl(cls, p):
        """
        :param flyteidl.core.common_pb2.NamedEntityIdentifier p:
        :rtype: Identifier
        """
        return cls(project=p.project, domain=p.domain, name=p.name,)


class NamedEntityMetadata(_common_models.FlyteIdlEntity):
    def __init__(self, description, state):
        """

        :param Text description:
        :param int state: enum value from NamedEntityState
        """
        self._description = description
        self._state = state

    @property
    def description(self):
        """
        :rtype: Text
        """
        return self._description

    @property
    def state(self):
        """
        enum value from NamedEntityState
        :rtype: int
        """
        return self._state

    def to_flyte_idl(self):
        """
        :rtype: flyteidl.admin.common_pb2.NamedEntityMetadata
        """
<<<<<<< HEAD
        return _common.NamedEntityMetadata(
            description=self.description, state=self.state,
        )
=======
        return _common.NamedEntityMetadata(description=self.description, state=self.state,)
>>>>>>> 83c10cca

    @classmethod
    def from_flyte_idl(cls, p):
        """
        :param flyteidl.core.common_pb2.NamedEntityMetadata p:
        :rtype: Identifier
        """
        return cls(description=p.description, state=p.state,)<|MERGE_RESOLUTION|>--- conflicted
+++ resolved
@@ -57,13 +57,7 @@
         """
         :rtype: flyteidl.admin.common_pb2.NamedEntityIdentifier
         """
-<<<<<<< HEAD
-        return _common.NamedEntityIdentifier(
-            project=self.project, domain=self.domain, name=self.name,
-        )
-=======
         return _common.NamedEntityIdentifier(project=self.project, domain=self.domain, name=self.name,)
->>>>>>> 83c10cca
 
     @classmethod
     def from_flyte_idl(cls, p):
@@ -103,13 +97,7 @@
         """
         :rtype: flyteidl.admin.common_pb2.NamedEntityMetadata
         """
-<<<<<<< HEAD
-        return _common.NamedEntityMetadata(
-            description=self.description, state=self.state,
-        )
-=======
         return _common.NamedEntityMetadata(description=self.description, state=self.state,)
->>>>>>> 83c10cca
 
     @classmethod
     def from_flyte_idl(cls, p):
