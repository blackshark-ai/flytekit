--- conflicted
+++ resolved
@@ -1,15 +1,9 @@
 from __future__ import absolute_import
 
-from flyteidl.plugins.sagemaker import \
-    hyperparameter_tuning_job_pb2 as _pb2_hpo_job
+from flyteidl.plugins.sagemaker import hyperparameter_tuning_job_pb2 as _pb2_hpo_job
 
 from flytekit.models import common as _common
-<<<<<<< HEAD
-from flytekit.models.sagemaker import \
-    parameter_ranges as _parameter_ranges_models
-=======
 from flytekit.models.sagemaker import parameter_ranges as _parameter_ranges_models
->>>>>>> 83c10cca
 from flytekit.models.sagemaker import training_job as _training_job
 
 
@@ -141,18 +135,10 @@
 
         return cls(
             hyperparameter_ranges=(
-<<<<<<< HEAD
-                _parameter_ranges_models.ParameterRanges.from_flyte_idl(
-                    pb2_object.hyperparameter_ranges
-                )
-=======
                 _parameter_ranges_models.ParameterRanges.from_flyte_idl(pb2_object.hyperparameter_ranges)
->>>>>>> 83c10cca
             ),
             tuning_strategy=pb2_object.tuning_strategy,
-            tuning_objective=HyperparameterTuningObjective.from_flyte_idl(
-                pb2_object.tuning_objective
-            ),
+            tuning_objective=HyperparameterTuningObjective.from_flyte_idl(pb2_object.tuning_objective),
             training_job_early_stopping_type=pb2_object.training_job_early_stopping_type,
         )
 
@@ -206,7 +192,5 @@
         return cls(
             max_number_of_training_jobs=pb2_object.max_number_of_training_jobs,
             max_parallel_training_jobs=pb2_object.max_parallel_training_jobs,
-            training_job=_training_job.TrainingJob.from_flyte_idl(
-                pb2_object.training_job
-            ),
+            training_job=_training_job.TrainingJob.from_flyte_idl(pb2_object.training_job),
         )