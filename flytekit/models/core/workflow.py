from __future__ import absolute_import

from flyteidl.core import workflow_pb2 as _core_workflow

from flytekit.models import common as _common, interface as _interface
from flytekit.models.core import identifier as _identifier, errors as _errors, condition as _condition
from flytekit.models.literals import RetryStrategy as _RetryStrategy, Binding as _Binding


class IfBlock(_common.FlyteIdlEntity):
    def __init__(self, condition, then_node):
        """
        Defines a condition and the execution unit that should be executed if the condition is satisfied.
        :param flytekit.models.core.condition.BooleanExpression condition:
        :param Node then_node:
        """

        self._condition = condition
        self._then_node = then_node

    @property
    def condition(self):
        """
        :rtype: flytekit.models.core.condition.BooleanExpression
        """
        return self._condition

    @property
    def then_node(self):
        """
        :rtype: Node
        """
        return self._then_node

    def to_flyte_idl(self):
        """
        :rtype: flyteidl.core.workflow_pb2.IfBlock
        """
        return _core_workflow.IfBlock(condition=self.condition.to_flyte_idl(),
                                      then_node=self.then_node.to_flyte_idl())

    @classmethod
    def from_flyte_idl(cls, pb2_object):
        return cls(condition=_condition.BooleanExpression.from_flyte_idl(pb2_object.condition),
                   then_node=Node.from_flyte_idl(pb2_object.then_node))


class IfElseBlock(_common.FlyteIdlEntity):
    def __init__(self, case, other=None, else_node=None, error=None):
        """
        Defines a series of if/else blocks. The first branch whose condition evaluates to true is the one to execute.
        If no conditions were satisfied, the else_node or the error will execute.

        :param IfBlock case:
        :param list[IfBlock] other:
        :param Node else_node:
        :param flytekit.models.core.errors.ContainerError error:
        """

        self._case = case
        self._other = other
        self._else_node = else_node
        self._error = error

    @property
    def case(self):
        """
        First condition to evaluate.
        :rtype: IfBlock
        """

        return self._case

    @property
    def other(self):
        """
        Additional branches to evaluate.
        :rtype: list[IfBlock]
        """

        return self._other

    @property
    def else_node(self):
        """
        The node to execute in case none of the branches were taken.
        :rtype: Node
        """

        return self._else_node

    @property
    def error(self):
        """
        An error to throw in case none of the branches were taken.
        :rtype: flytekit.models.core.errors.ContainerError
        """

        return self._error

    def to_flyte_idl(self):
        """
        :rtype: flyteidl.core.workflow_pb2.IfElseBlock
        """
        return _core_workflow.IfElseBlock(case=self.case.to_flyte_idl(),
                                          other=[a.to_flyte_idl() for a in self.other] if self.other else None,
                                          else_node=self.else_node.to_flyte_idl() if self.else_node else None,
                                          error=self.error.to_flyte_idl() if self.error else None)

    @classmethod
    def from_flyte_idl(cls, pb2_object):
        return cls(
            case=IfBlock.from_flyte_idl(pb2_object.case),
            other=[IfBlock.from_flyte_idl(a) for a in pb2_object.other],
            else_node=Node.from_flyte_idl(pb2_object.else_node) if pb2_object.HasField('else_node') else None,
            error=_errors.ContainerError.from_flyte_idl(pb2_object.error) if pb2_object.HasField('error') else None
        )


class BranchNode(_common.FlyteIdlEntity):
    def __init__(self, if_else):
        """
        BranchNode is a special node that alter the flow of the workflow graph. It allows the control flow to branch at
        runtime based on a series of conditions that get evaluated on various parameters (e.g. inputs, primtives).
        :param IfElseBlock if_else:
        """

        self._if_else = if_else

    @property
    def if_else(self):
        """
        :rtype: IfElseBlock
        """

        return self._if_else

    def to_flyte_idl(self):
        """
        :rtype: flyteidl.core.workflow_pb2.BranchNode
        """
        return _core_workflow.BranchNode(if_else=self.if_else.to_flyte_idl())

    @classmethod
    def from_flyte_idl(cls, pb2_objct):
        return cls(if_else=IfElseBlock.from_flyte_idl(pb2_objct.if_else))


class NodeMetadata(_common.FlyteIdlEntity):

    def __init__(self, name, timeout, retries, interruptible=False):
        """
        Defines extra information about the Node.

        :param Text name: Friendly name for the Node.
        :param datetime.timedelta timeout: Overall timeout for a task.
        :param flytekit.models.literals.RetryStrategy retries: Number of retries per task.
        """
        self._name = name
        self._timeout = timeout
        self._retries = retries
        self._interruptible = interruptible

    @property
    def name(self):
        """
        :rtype: Text
        """
        return self._name

    @property
    def timeout(self):
        """
        :rtype: datetime.timedelta
        """
        return self._timeout

    @property
    def retries(self):
        """
        :rtype: flytekit.models.literals.RetryStrategy
        """
        return self._retries

    @property
    def interruptible(self):
        """
        :rtype: flytekit.models.
        """
        return self._interruptible

    def to_flyte_idl(self):
        """
        :rtype: flyteidl.core.workflow_pb2.NodeMetadata
        """
        node_metadata = _core_workflow.NodeMetadata(name=self.name, retries=self.retries.to_flyte_idl(), interruptible=self.interruptible)
        node_metadata.timeout.FromTimedelta(self.timeout)
        return node_metadata

    @classmethod
    def from_flyte_idl(cls, pb2_object):
        return cls(
            pb2_object.name,
            pb2_object.timeout.ToTimedelta(),
            _RetryStrategy.from_flyte_idl(pb2_object.retries)
        )


class Node(_common.FlyteIdlEntity):

    def __init__(self, id, metadata, inputs, upstream_node_ids, output_aliases, task_node=None,
                 workflow_node=None, branch_node=None):
        """
        A Workflow graph Node. One unit of execution in the graph. Each node can be linked to a Task,
        a Workflow or a branch node.  One of the nodes must be specified.

        :param Text id: A workflow-level unique identifier that identifies this node in the workflow. "inputs" and
            "outputs" are reserved node ids that cannot be used by other nodes.
        :param NodeMetadata metadata: Extra metadata about the node.
        :param list[flytekit.models.literals.Binding] inputs: Specifies how to bind the underlying
            interface's inputs.  All required inputs specified in the underlying interface must be fulfilled.
        :param list[Text] upstream_node_ids: Specifies execution depdendency for this node ensuring it will
            only get scheduled to run after all its upstream nodes have completed. This node will have
            an implicit dependency on any node that appears in inputs field.
        :param list[Alias] output_aliases: A node can define aliases for a subset of its outputs. This
            is particularly useful if different nodes need to conform to the same interface (e.g. all branches in
            a branch node). Downstream nodes must refer to this node's outputs using the alias if one is specified.
        :param TaskNode task_node: [Optional] Information about the Task to execute in this node.
        :param WorkflowNode workflow_node: [Optional] Information about the Workflow to execute in this mode.
        :param BranchNode branch_node: [Optional] Information about the branch node to evaluate in this node.
        """

        self._id = id
        self._metadata = metadata
        self._inputs = inputs
        self._upstream_node_ids = upstream_node_ids
        # TODO: For proper graph handling, we need to keep track of the node objects themselves, not just the node IDs
        self._output_aliases = output_aliases
        self._task_node = task_node
        self._workflow_node = workflow_node
        self._branch_node = branch_node

    @property
    def id(self):
        """
        A workflow-level unique identifier that identifies this node in the workflow. "inputs" and
        "outputs" are reserved node ids that cannot be used by other nodes.
        :rtype: Text
        """
        return self._id

    @property
    def metadata(self):
        """
        Extra metadata about the node.
        :rtype: NodeMetadata
        """
        return self._metadata

    @property
    def inputs(self):
        """
        Specifies how to bind the underlying interface's inputs.  All required inputs specified
        in the underlying interface must be fulfilled.
        :rtype: list[flytekit.models.literals.Binding]
        """
        return self._inputs

    @property
    def upstream_node_ids(self):
        """
        [Optional] Specifies execution dependency for this node ensuring it will
        only get scheduled to run after all its upstream nodes have completed. This node will have
        an implicit dependency on any node that appears in inputs field.
        :rtype: list[Text]
        """
        return self._upstream_node_ids

    @property
    def output_aliases(self):
        """
        [Optional] A node can define aliases for a subset of its outputs. This
        is particularly useful if different nodes need to conform to the same interface (e.g. all branches in
        a branch node). Downstream nodes must refer to this node's outputs using the alias if one is specified.
        :rtype: list[Alias]
        """
        return self._output_aliases

    @property
    def task_node(self):
        """
        [Optional] Information about the Task to execute in this node.
        :rtype: TaskNode
        """
        return self._task_node

    @property
    def workflow_node(self):
        """
        [Optional] Information about the Workflow to execute in this mode.
        :rtype: WorkflowNode
        """
        return self._workflow_node

    @property
    def branch_node(self):
        """
        [Optional] Information about the branch node to evaluate in this node.
        :rtype: BranchNode
        """
        return self._branch_node

    @property
    def target(self):
        """
        :rtype: T
        """
        return self.task_node or self.workflow_node or self.branch_node

    def to_flyte_idl(self):
        """
        :rtype: flyteidl.core.workflow_pb2.Node
        """
        return _core_workflow.Node(
            id=self.id,
            metadata=self.metadata.to_flyte_idl() if self.metadata is not None else None,
            inputs=[i.to_flyte_idl() for i in self.inputs],
            upstream_node_ids=self.upstream_node_ids,
            output_aliases=[a.to_flyte_idl() for a in self.output_aliases],
            task_node=self.task_node.to_flyte_idl() if self.task_node is not None else None,
            workflow_node=self.workflow_node.to_flyte_idl() if self.workflow_node is not None else None,
            branch_node=self.branch_node.to_flyte_idl() if self.branch_node is not None else None
        )

    @classmethod
    def from_flyte_idl(cls, pb2_object):
        """
        :param flyteidl.core.workflow_pb2.Node pb2_object:
        :rtype: Node
        """
        return cls(
            id=pb2_object.id,
            metadata=NodeMetadata.from_flyte_idl(pb2_object.metadata),
            inputs=[_Binding.from_flyte_idl(b) for b in pb2_object.inputs],
            upstream_node_ids=pb2_object.upstream_node_ids,
            output_aliases=[Alias.from_flyte_idl(a) for a in pb2_object.output_aliases],
            task_node=TaskNode.from_flyte_idl(pb2_object.task_node) if pb2_object.HasField('task_node') else None,
            workflow_node=WorkflowNode.from_flyte_idl(pb2_object.workflow_node)
            if pb2_object.HasField('workflow_node') else None,
            branch_node=BranchNode.from_flyte_idl(pb2_object.branch_node) if pb2_object.HasField(
                'branch_node') else None,
        )


class TaskNode(_common.FlyteIdlEntity):

    def __init__(self, reference_id):
        """
        Refers to the task that the Node is to execute.
        NB: This is currently a oneof in protobuf, but there's only one option currently.  This code should be updated
            when more options are available.

        :param flytekit.models.core.identifier.Identifier reference_id: A globally unique identifier for the task.
        """
        self._reference_id = reference_id

    @property
    def reference_id(self):
        """
        A globally unique identifier for the task.  This should map to the identifier in Flyte Admin.
        :rtype: flytekit.models.core.identifier.Identifier
        """
        return self._reference_id

    def to_flyte_idl(self):
        """
        :rtype: flyteidl.core.workflow_pb2.TaskNode
        """
        return _core_workflow.TaskNode(reference_id=self.reference_id.to_flyte_idl())

    @classmethod
    def from_flyte_idl(cls, pb2_object):
        """
        :param flyteidl.core.workflow_pb2.TaskNode pb2_object:
        :rtype: TaskNode
        """
        return cls(reference_id=_identifier.Identifier.from_flyte_idl(pb2_object.reference_id))


class WorkflowNode(_common.FlyteIdlEntity):

    def __init__(self, launchplan_ref=None, sub_workflow_ref=None):
        """
        Refers to a the workflow the node is to execute.  One of the references must be supplied.

        :param flytekit.models.core.identifier.Identifier launchplan_ref: [Optional] A globally unique identifier for
            the launch plan.  Should map to Admin.
        :param flytekit.models.core.identifier.Identifier sub_workflow_ref: [Optional] Reference to a subworkflow,
            that should be defined with the compiler context.
        """
        self._launchplan_ref = launchplan_ref
        self._sub_workflow_ref = sub_workflow_ref

    @property
    def launchplan_ref(self):
        """
        [Optional] A globally unique identifier for the launch plan.  Should map to Admin.
        :rtype: flytekit.models.core.identifier.Identifier
        """
        return self._launchplan_ref

    @property
    def sub_workflow_ref(self):
        """
        [Optional] Reference to a subworkflow, that should be defined with the compiler context.
        :rtype: flytekit.models.core.identifier.Identifier
        """
        return self._sub_workflow_ref

    @property
    def reference(self):
        """
        :rtype: flytekit.models.core.identifier.Identifier
        """
        return self.launchplan_ref or self.sub_workflow_ref

    def to_flyte_idl(self):
        """
        :rtype: flyteidl.core.workflow_pb2.WorkflowNode
        """
        return _core_workflow.WorkflowNode(
            launchplan_ref=self.launchplan_ref.to_flyte_idl() if self.launchplan_ref else None,
            sub_workflow_ref=self.sub_workflow_ref.to_flyte_idl() if self.sub_workflow_ref else None
        )

    @classmethod
    def from_flyte_idl(cls, pb2_object):
        """
        :param flyteidl.core.workflow_pb2.WorkflowNode pb2_object:
        :rtype: WorkflowNode
        """
        if pb2_object.HasField('launchplan_ref'):
            return cls(launchplan_ref=_identifier.Identifier.from_flyte_idl(pb2_object.launchplan_ref))
        else:
            return cls(sub_workflow_ref=_identifier.Identifier.from_flyte_idl(pb2_object.sub_workflow_ref))


class WorkflowMetadata(_common.FlyteIdlEntity):

    class OnFailurePolicy(object):
        """
        Defines the execution behavior of the workflow when a failure is detected.

        Attributes:
            FAIL_IMMEDIATELY                        Instructs the system to fail as soon as a node fails in the
                                                    workflow. It'll automatically abort all currently running nodes and
                                                    clean up resources before finally marking the workflow executions as failed.

            FAIL_AFTER_EXECUTABLE_NODES_COMPLETE    Instructs the system to make as much progress as it can. The system
                                                    will not alter the dependencies of the execution graph so any node 
                                                    that depend on the failed node will not be run. Other nodes that will
                                                    be executed to completion before cleaning up resources and marking
                                                    the workflow execution as failed.
        """

        FAIL_IMMEDIATELY = _core_workflow.WorkflowMetadata.FAIL_IMMEDIATELY        
        FAIL_AFTER_EXECUTABLE_NODES_COMPLETE = _core_workflow.WorkflowMetadata.FAIL_AFTER_EXECUTABLE_NODES_COMPLETE

    def __init__(self, on_failure=None):
        """
        Metadata for the workflow.
        
        :param on_failure flytekit.models.core.workflow.WorkflowMetadata.OnFailurePolicy: [Optional] The execution policy when the workflow detects a failure.
        """
        self._on_failure = on_failure

    @property
    def on_failure(self):
        """
        :rtype: flytekit.models.core.workflow.WorkflowMetadata.OnFailurePolicy
        """
        return self._on_failure

    def to_flyte_idl(self):
        """
        :rtype: flyteidl.core.workflow_pb2.WorkflowMetadata
        """
        workflow_metadata = _core_workflow.WorkflowMetadata()
        if self.on_failure:
            workflow_metadata.on_failure = self.on_failure
        return workflow_metadata

    @classmethod
    def from_flyte_idl(cls, pb2_object):
        """
        :param flyteidl.core.workflow_pb2.WorkflowMetadata pb2_object:
        :rtype: WorkflowMetadata
        """
        return cls(
<<<<<<< HEAD
            queuing_budget=pb2_object.queuing_budget.ToTimedelta() if pb2_object.HasAttribute(
                "queuing_budget") else None,
            on_failure=pb2_object.on_failure if pb2_object.HasAttribute(
                "on_failure") else WorkflowMetadata.OnFailurePolicy.FAIL_IMMEDIATELY
=======
            on_failure=pb2_object.on_failure if pb2_object.on_failure else WorkflowMetadata.OnFailurePolicy.FAIL_IMMEDIATELY
>>>>>>> 355d54d6
        )


class WorkflowMetadataDefaults(_common.FlyteIdlEntity):

    def __init__(self, interruptible=None):
        """
        Metadata Defaults for the workflow.
        """
        self.interruptible_ = interruptible

    def to_flyte_idl(self):
        """
        :rtype: flyteidl.core.workflow_pb2.WorkflowMetadataDefaults
        """
        return _core_workflow.WorkflowMetadataDefaults(
            interruptible=self.interruptible_
        )

    @classmethod
    def from_flyte_idl(cls, pb2_object):
        """
        :param flyteidl.core.workflow_pb2.WorkflowMetadataDefaults pb2_object:
        :rtype: WorkflowMetadata
        """
        return cls(interruptible=pb2_object.interruptible)


class WorkflowTemplate(_common.FlyteIdlEntity):

    def __init__(self, id, metadata, metadata_defaults, interface, nodes, outputs, failure_node=None):
        """
        A workflow template encapsulates all the task, branch, and subworkflow nodes to run a statically analyzable,
        directed acyclic graph. It contains also metadata that tells the system how to execute the workflow (i.e.
        the AWS IAM role to run with).

        :param flytekit.models.core.identifier.Identifier id: This is an autogenerated id by the system. The id is
            globally unique across Flyte.
        :param WorkflowMetadata metadata: This contains information on how to run the workflow.
        :param WorkflowMetadataDefaults metadata_defaults: This contains the default information on how to run the workflow.
        :param flytekit.models.interface.TypedInterface interface: Defines a strongly typed interface for the
            Workflow (inputs, outputs).  This can include some optional parameters.
        :param list[Node] nodes: A list of nodes. In addition, "globals" is a special reserved node id that
            can be used to consume workflow inputs
        :param list[flytekit.models.literals.Binding] outputs: A list of output bindings that specify how to construct
            workflow outputs. Bindings can pull node outputs or specify literals. All workflow outputs specified in
            the interface field must be bound
            in order for the workflow to be validated. A workflow has an implicit dependency on all of its nodes
            to execute successfully in order to bind final outputs.
        :param Node failure_node: [Optional] A catch-all node. This node is executed whenever the execution
            engine determines the workflow has failed. The interface of this node must match the Workflow interface
            with an additional input named "error" of type pb.lyft.flyte.core.Error.
        """
        self._id = id
        self._metadata = metadata
        self._metadata_defaults = metadata_defaults
        self._interface = interface
        self._nodes = nodes
        self._outputs = outputs
        self._failure_node = failure_node

    @property
    def id(self):
        """
        This is an autogenerated id by the system. The id is globally unique across Flyte.
        :rtype: flytekit.models.core.identifier.Identifier
        """
        return self._id

    @property
    def metadata(self):
        """
        This contains information on how to run the workflow.
        :rtype: WorkflowMetadata
        """
        return self._metadata

    @property
    def metadata_defaults(self):
        """
        This contains information on how to run the workflow.
        :rtype: WorkflowMetadataDefaults
        """
        return self._metadata_defaults

    @property
    def interface(self):
        """
        Defines a strongly typed interface for the Workflow (inputs, outputs). This can include some optional
        parameters.
        :rtype: flytekit.models.interface.TypedInterface
        """
        return self._interface

    @property
    def nodes(self):
        """
        A list of nodes. In addition, "globals" is a special reserved node id that can be used to consume
        workflow inputs
        :rtype: list[Node]
        """
        return self._nodes

    @property
    def outputs(self):
        """
        A list of output bindings that specify how to construct workflow outputs. Bindings can
        pull node outputs or specify literals. All workflow outputs specified in the interface field must be bound
        in order for the workflow to be validated. A workflow has an implicit dependency on all of its nodes
        to execute successfully in order to bind final outputs.
        :rtype: list[flytekit.models.literals.Binding]
        """
        return self._outputs

    @property
    def failure_node(self):
        """
        Node failure_node: A catch-all node. This node is executed whenever the execution engine determines the
        workflow has failed. The interface of this node must match the Workflow interface with an additional input
        named "error" of type pb.lyft.flyte.core.Error.
        :rtype: Node
        """
        return self._failure_node

    def to_flyte_idl(self):
        """
        :rtype: flyteidl.core.workflow_pb2.WorkflowTemplate
        """
        return _core_workflow.WorkflowTemplate(
            id=self.id.to_flyte_idl(),
            metadata=self.metadata.to_flyte_idl(),
            metadata_defaults=self.metadata_defaults.to_flyte_idl(),
            interface=self.interface.to_flyte_idl(),
            nodes=[n.to_flyte_idl() for n in self.nodes],
            outputs=[o.to_flyte_idl() for o in self.outputs],
            failure_node=self.failure_node.to_flyte_idl() if self.failure_node is not None else None
        )

    @classmethod
    def from_flyte_idl(cls, pb2_object):
        """
        :param flyteidl.core.workflow_pb2.WorkflowTemplate pb2_object:
        :rtype: WorkflowTemplate
        """
        return cls(
            id=_identifier.Identifier.from_flyte_idl(pb2_object.id),
            metadata=WorkflowMetadata.from_flyte_idl(pb2_object.metadata),
            metadata_defaults=WorkflowMetadataDefaults.from_flyte_idl(pb2_object.metadata_defaults),
            interface=_interface.TypedInterface.from_flyte_idl(pb2_object.interface),
            nodes=[Node.from_flyte_idl(n) for n in pb2_object.nodes],
            outputs=[_Binding.from_flyte_idl(b) for b in pb2_object.outputs],
            failure_node=Node.from_flyte_idl(pb2_object.failure_node) if pb2_object.HasField('failure_node') else None
        )


class Alias(_common.FlyteIdlEntity):

    def __init__(self, var, alias):
        """
        Links a variable to an alias.

        :param Text var: Must match one of the output variable names on a node.
        :param Text alias: A workflow-level unique alias that downstream nodes can refer to in their input.
        """
        self._var = var
        self._alias = alias

    @property
    def var(self):
        """
        Must match one of the output variable names on a node.
        :rtype: Text
        """
        return self._var

    @property
    def alias(self):
        """
        A workflow-level unique alias that downstream nodes can refer to in their input.
        :rtype: Text
        """
        return self._alias

    def to_flyte_idl(self):
        """
        :rtype: flyteidl.core.workflow_pb2.Alias
        """
        return _core_workflow.Alias(var=self.var, alias=self.alias)

    @classmethod
    def from_flyte_idl(cls, pb2_object):
        """
        :param flyteidl.core.workflow_pb2.Alias pb2_object:
        :return: Alias
        """
        return cls(pb2_object.var, pb2_object.alias)<|MERGE_RESOLUTION|>--- conflicted
+++ resolved
@@ -497,14 +497,7 @@
         :rtype: WorkflowMetadata
         """
         return cls(
-<<<<<<< HEAD
-            queuing_budget=pb2_object.queuing_budget.ToTimedelta() if pb2_object.HasAttribute(
-                "queuing_budget") else None,
-            on_failure=pb2_object.on_failure if pb2_object.HasAttribute(
-                "on_failure") else WorkflowMetadata.OnFailurePolicy.FAIL_IMMEDIATELY
-=======
             on_failure=pb2_object.on_failure if pb2_object.on_failure else WorkflowMetadata.OnFailurePolicy.FAIL_IMMEDIATELY
->>>>>>> 355d54d6
         )
 
 
