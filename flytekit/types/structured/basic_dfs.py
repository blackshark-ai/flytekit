import os
import typing
from typing import TypeVar

import pandas
import pandas as pd
import pyarrow as pa
import pyarrow.parquet as pq

from flytekit import FlyteContext
from flytekit.core.data_persistence import DataPersistencePlugins
from flytekit.models import literals
from flytekit.models.literals import StructuredDatasetMetadata
from flytekit.types.structured.structured_dataset import (
    FLYTE_DATASET_TRANSFORMER,
    LOCAL,
    PARQUET,
    S3,
    StructuredDataset,
    StructuredDatasetDecoder,
    StructuredDatasetEncoder,
)
from flytekit.types.structured.utils import get_filesystem

T = TypeVar("T")


class PandasToParquetEncodingHandler(StructuredDatasetEncoder):
    def __init__(self, protocol: str):
        super().__init__(pd.DataFrame, protocol, PARQUET)
        self._persistence = DataPersistencePlugins.find_plugin(protocol)()  # want to use this somehow

    def encode(
        self,
        ctx: FlyteContext,
        structured_dataset: StructuredDataset,
    ) -> literals.StructuredDataset:

        path = typing.cast(str, structured_dataset.uri) or ctx.file_access.get_random_remote_directory()
        df = typing.cast(pd.DataFrame, structured_dataset.dataframe)
        local_dir = ctx.file_access.get_random_local_directory()
        local_path = os.path.join(local_dir, f"{0:05}")
        df.to_parquet(local_path, coerce_timestamps="us", allow_truncated_timestamps=False)
        ctx.file_access.upload_directory(local_dir, path)
        return literals.StructuredDataset(uri=path, metadata=StructuredDatasetMetadata(format=PARQUET))


class ParquetToPandasDecodingHandler(StructuredDatasetDecoder):
    def __init__(self, protocol: str):
        super().__init__(pd.DataFrame, protocol, PARQUET)

    def decode(
        self,
        ctx: FlyteContext,
        flyte_value: literals.StructuredDataset,
    ) -> pd.DataFrame:
        path = flyte_value.uri
        local_dir = ctx.file_access.get_random_local_directory()
        ctx.file_access.get_data(path, local_dir, is_multipart=True)
        frames = [pandas.read_parquet(os.path.join(local_dir, f)) for f in os.listdir(local_dir)]
        if len(frames) == 1:
            return frames[0]
        elif len(frames) > 1:
            return pandas.concat(frames, copy=True)


class ArrowToParquetEncodingHandler(StructuredDatasetEncoder):
    def encode(
        self,
        ctx: FlyteContext,
        structured_dataset: StructuredDataset,
    ) -> literals.StructuredDataset:
        path = typing.cast(str, structured_dataset.uri) or ctx.file_access.get_random_remote_path()
        df = structured_dataset.dataframe
        pq.write_table(df, path, filesystem=get_filesystem(path))
        return literals.StructuredDataset(uri=path, metadata=StructuredDatasetMetadata(format=PARQUET))


class ParquetToArrowDecodingHandler(StructuredDatasetDecoder):
    def decode(
        self,
        ctx: FlyteContext,
        flyte_value: literals.StructuredDataset,
    ) -> pa.Table:
        path = flyte_value.uri
        return pq.read_table(path, filesystem=get_filesystem(path))


<<<<<<< HEAD
for protocol in [LOCAL, S3]:  # Think how to add S3 and GCS
=======
for protocol in [LOCAL]:  # Think how to add S3 and GCS
>>>>>>> 15e70b48
    FLYTE_DATASET_TRANSFORMER.register_handler(PandasToParquetEncodingHandler(protocol), default_for_type=True)
    FLYTE_DATASET_TRANSFORMER.register_handler(ParquetToPandasDecodingHandler(protocol), default_for_type=True)
    FLYTE_DATASET_TRANSFORMER.register_handler(ArrowToParquetEncodingHandler(pa.Table, protocol, PARQUET))
    FLYTE_DATASET_TRANSFORMER.register_handler(ParquetToArrowDecodingHandler(pa.Table, protocol, PARQUET))<|MERGE_RESOLUTION|>--- conflicted
+++ resolved
@@ -86,11 +86,7 @@
         return pq.read_table(path, filesystem=get_filesystem(path))
 
 
-<<<<<<< HEAD
 for protocol in [LOCAL, S3]:  # Think how to add S3 and GCS
-=======
-for protocol in [LOCAL]:  # Think how to add S3 and GCS
->>>>>>> 15e70b48
     FLYTE_DATASET_TRANSFORMER.register_handler(PandasToParquetEncodingHandler(protocol), default_for_type=True)
     FLYTE_DATASET_TRANSFORMER.register_handler(ParquetToPandasDecodingHandler(protocol), default_for_type=True)
     FLYTE_DATASET_TRANSFORMER.register_handler(ArrowToParquetEncodingHandler(pa.Table, protocol, PARQUET))
