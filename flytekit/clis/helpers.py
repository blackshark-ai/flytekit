from __future__ import absolute_import

import six as _six

from flytekit.common.types.helpers import \
    get_sdk_type_from_literal_type as _get_sdk_type_from_literal_type
from flytekit.models import literals as _literals


def construct_literal_map_from_variable_map(variable_dict, text_args):
    """
    This function produces a map of Literals to use when creating an execution.  It reads the required values from
    a Variable map (presumably obtained from a launch plan), and then fills in the necessary inputs
    from the click args. Click args will be strings, which will be parsed into their SDK types with each
    SDK type's parse string method.

    :param dict[Text, flytekit.models.interface.Variable] variable_dict:
    :param dict[Text, Text] text_args:
    :rtype: flytekit.models.literals.LiteralMap
    """
    inputs = {}

    for var_name, variable in _six.iteritems(variable_dict):
        # Check to see if it's passed from click
        # If this is an input that has a default from the LP, it should've already been parsed into a string,
        # and inserted into the default for this option, so it should still be here.
        if var_name in text_args and text_args[var_name] is not None:
            # the SDK type is also available from the sdk workflow object's saved user inputs but let's
            # derive it here from the interface to be more rigorous.
            sdk_type = _get_sdk_type_from_literal_type(variable.type)
            inputs[var_name] = sdk_type.from_string(text_args[var_name])

    return _literals.LiteralMap(literals=inputs)


def parse_args_into_dict(input_arguments):
    """
    Takes a tuple like (u'input_b=mystr', u'input_c=18') and returns a dictionary of input name to the
    original string value

    :param Tuple[Text] input_arguments:
    :rtype: dict[Text, Text]
    """

<<<<<<< HEAD
    return {
        split_arg[0]: split_arg[1]
        for split_arg in [input_arg.split("=", 1) for input_arg in input_arguments]
    }
=======
    return {split_arg[0]: split_arg[1] for split_arg in [input_arg.split("=", 1) for input_arg in input_arguments]}
>>>>>>> 83c10cca


def construct_literal_map_from_parameter_map(parameter_map, text_args):
    """
    Take a dictionary of Text to Text and construct a literal map using a ParameterMap as guidance.
    Required input parameters must have an entry in the text arguments given.
    Parameters with defaults will have those defaults filled in if missing from the text arguments.

    :param flytekit.models.interface.ParameterMap parameter_map:
    :param dict[Text, Text] text_args:
    :rtype: flytekit.models.literals.LiteralMap
    """

    # This function can be written by calling construct_literal_map_from_variable_map also, but not that much
    # code is saved.
    inputs = {}
    for var_name, parameter in _six.iteritems(parameter_map.parameters):
        sdk_type = _get_sdk_type_from_literal_type(parameter.var.type)
        if parameter.required:
            if var_name in text_args and text_args[var_name] is not None:
                inputs[var_name] = sdk_type.from_string(text_args[var_name])
            else:
                raise Exception("Missing required parameter {}".format(var_name))
        else:
            if var_name in text_args and text_args[var_name] is not None:
                inputs[var_name] = sdk_type.from_string(text_args[var_name])
            else:
                inputs[var_name] = parameter.default

    return _literals.LiteralMap(literals=inputs)


def str2bool(str):
    """
    bool('False') is True in Python, so we need to do some string parsing.  Use the same words in ConfigParser
    :param Text str:
    :rtype: bool
    """
    return not str.lower() in ["false", "0", "off", "no"]<|MERGE_RESOLUTION|>--- conflicted
+++ resolved
@@ -2,8 +2,7 @@
 
 import six as _six
 
-from flytekit.common.types.helpers import \
-    get_sdk_type_from_literal_type as _get_sdk_type_from_literal_type
+from flytekit.common.types.helpers import get_sdk_type_from_literal_type as _get_sdk_type_from_literal_type
 from flytekit.models import literals as _literals
 
 
@@ -42,14 +41,7 @@
     :rtype: dict[Text, Text]
     """
 
-<<<<<<< HEAD
-    return {
-        split_arg[0]: split_arg[1]
-        for split_arg in [input_arg.split("=", 1) for input_arg in input_arguments]
-    }
-=======
     return {split_arg[0]: split_arg[1] for split_arg in [input_arg.split("=", 1) for input_arg in input_arguments]}
->>>>>>> 83c10cca
 
 
 def construct_literal_map_from_parameter_map(parameter_map, text_args):
