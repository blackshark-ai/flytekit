--- conflicted
+++ resolved
@@ -4,12 +4,9 @@
 
 import click
 
-<<<<<<< HEAD
 from flytekit.annotated import context_manager as flyte_context
 from flytekit.annotated.task import PythonTask
 from flytekit.annotated.workflow import Workflow
-=======
->>>>>>> af73ffaa
 from flytekit.clis.sdk_in_container.constants import CTX_DOMAIN, CTX_PACKAGES, CTX_PROJECT, CTX_VERSION
 from flytekit.common import utils as _utils
 from flytekit.common.core import identifier as _identifier
@@ -87,8 +84,6 @@
     # m = module (i.e. python file)
     # k = value of dir(m), type str
     # o = object (e.g. SdkWorkflow)
-<<<<<<< HEAD
-
     env = {
         _internal_config.CONFIGURATION_PATH.env_var: _internal_config.CONFIGURATION_PATH.get(),
         _internal_config.IMAGE.env_var: _internal_config.IMAGE.get(),
@@ -151,34 +146,6 @@
             if folder:
                 identifier_fname = _os.path.join(folder, identifier_fname)
             _write_proto_to_file(entity._id.to_flyte_idl(), identifier_fname)
-=======
-    loaded_entities = []
-    for m, k, o in iterate_registerable_entities_in_order(pkgs):
-        name = _utils.fqdn(m.__name__, k, entity_type=o.resource_type)
-        _logging.debug("Found module {}\n   K: {} Instantiated in {}".format(m, k, o._instantiated_in))
-        o._id = _identifier.Identifier(o.resource_type, project, domain, name, version)
-        loaded_entities.append(o)
-
-    zero_padded_length = _determine_text_chars(len(loaded_entities))
-    for i, entity in enumerate(loaded_entities):
-        serialized = entity.serialize()
-        fname_index = str(i).zfill(zero_padded_length)
-        fname = "{}_{}.pb".format(fname_index, entity._id.name)
-        click.echo("  Writing {} to\n    {}".format(entity._id, fname))
-        if folder:
-            fname = _os.path.join(folder, fname)
-        _write_proto_to_file(serialized, fname)
-
-        # Not everything serialized will necessarily have an identifier field in it, even though some do (like the
-        # TaskTemplate). To be more rigorous, we write an explicit identifier file that reflects the choices (like
-        # project/domain, etc.) made for this serialize call. We should not allow users to specify a different project
-        # for instance come registration time, to avoid mismatches between potential internal ids like the TaskTemplate
-        # and the registered entity.
-        identifier_fname = "{}_{}.identifier.pb".format(fname_index, entity._id.name)
-        if folder:
-            identifier_fname = _os.path.join(folder, identifier_fname)
-        _write_proto_to_file(entity._id.to_flyte_idl(), identifier_fname)
->>>>>>> af73ffaa
 
 
 def _determine_text_chars(length):
