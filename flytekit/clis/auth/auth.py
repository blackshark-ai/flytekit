--- conflicted
+++ resolved
@@ -162,16 +162,6 @@
         }
 
         # Initiate token request flow
-<<<<<<< HEAD
-        self._request_authorization_code()
-        # Start a server to handle the callback url.
-        self._start_callback_server()
-
-    def _start_callback_server(self):
-        server_url = _urlparse.urlparse(self._redirect_uri)
-        server_address = (server_url.hostname, server_url.port)
-=======
->>>>>>> 2b9d1785
         q = _Queue()
         # First prepare the callback server in the background
         server = self._create_callback_server(q)
