--- conflicted
+++ resolved
@@ -1,17 +1,6 @@
 import logging
 
 import requests as _requests
-<<<<<<< HEAD
-
-try:  # Python 3.5+
-    from http import HTTPStatus as _StatusCodes
-except ImportError:
-    try:  # Python 3
-        from http import client as _StatusCodes
-    except ImportError:  # Python 2
-        import httplib as _StatusCodes
-=======
->>>>>>> 83c10cca
 
 # These response keys are defined in https://tools.ietf.org/id/draft-ietf-oauth-discovery-08.html.
 _authorization_endpoint_key = "authorization_endpoint"
@@ -71,18 +60,10 @@
             raise ValueError("Unable to discover token endpoint")
 
         if authorization_endpoint.startswith("/"):
-<<<<<<< HEAD
-            authorization_endpoint = _requests.compat.urljoin(
-                self._discovery_url, authorization_endpoint
-            )
-=======
             authorization_endpoint = _requests.compat.urljoin(self._discovery_url, authorization_endpoint)
->>>>>>> 83c10cca
 
         if token_endpoint.startswith("/"):
-            token_endpoint = _requests.compat.urljoin(
-                self._discovery_url, token_endpoint
-            )
+            token_endpoint = _requests.compat.urljoin(self._discovery_url, token_endpoint)
 
         self._authorization_endpoints = AuthorizationEndpoints(
             auth_endpoint=authorization_endpoint, token_endpoint=token_endpoint
