from flytekit.core.type_engine import TypeEngine
from typing import Optional

from flytekit.common.exceptions import scopes as _exception_scopes
from flytekit.common.exceptions import user as _user_exceptions
from flytekit.core.interface import Interface
from flytekit.engines.flyte import engine as _flyte_engine
from flytekit.models import interface as _interface_models
from flytekit.models import launch_plan as _launch_plan_models
from flytekit.models.core import identifier as _identifier_model
from flytekit.remote import identifier as _identifier
from flytekit.remote import interface as _interface


class FlyteLaunchPlan(_launch_plan_models.LaunchPlanSpec):
    """A class encapsulating a remote Flyte launch plan."""

    def __init__(self, id, *args, **kwargs):
        super(FlyteLaunchPlan, self).__init__(*args, **kwargs)
        # Set all the attributes we expect this class to have
        self._id = id

        # The interface is not set explicitly unless fetched in an engine context
        self._interface = None

        self._python_interface = None

    @classmethod
<<<<<<< HEAD
    def promote_from_model(cls, model: _launch_plan_models.LaunchPlanSpec) -> "FlyteLaunchPlan":
        lp = cls(
=======
    def promote_from_model(
        cls, id: _identifier.Identifier, model: _launch_plan_models.LaunchPlanSpec
    ) -> "FlyteLaunchPlan":
        return cls(
            id=id,
>>>>>>> 9bf5d87f
            workflow_id=_identifier.Identifier.promote_from_model(model.workflow_id),
            default_inputs=_interface_models.ParameterMap(model.default_inputs.parameters),
            fixed_inputs=model.fixed_inputs,
            entity_metadata=model.entity_metadata,
            labels=model.labels,
            annotations=model.annotations,
            auth_role=model.auth_role,
            raw_output_data_config=model.raw_output_data_config,
        )

        if lp.interface is not None:
            lp.guessed_python_interface = Interface(inputs=TypeEngine.guess_python_types(lp.interface.inputs), outputs=TypeEngine.guess_python_types(lp.interface.outputs))

        return lp

    @property
    def id(self) -> _identifier.Identifier:
        return self._id

    @property
    def is_scheduled(self) -> bool:
        if self.entity_metadata.schedule.cron_expression:
            return True
        elif self.entity_metadata.schedule.rate and self.entity_metadata.schedule.rate.value:
            return True
        elif self.entity_metadata.schedule.cron_schedule and self.entity_metadata.schedule.cron_schedule.schedule:
            return True
        else:
            return False

    @property
    def workflow_id(self) -> _identifier.Identifier:
        return self._workflow_id

    @property
    def interface(self) -> _interface.TypedInterface:
        """
        The interface is not technically part of the admin.LaunchPlanSpec in the IDL, however the workflow ID is, and
        from the workflow ID, fetch will fill in the interface. This is nice because then you can __call__ the=
        object and get a node.
        """
        return self._interface

    @property
    def resource_type(self) -> _identifier_model.ResourceType:
        return _identifier_model.ResourceType.LAUNCH_PLAN

    @property
    def entity_type_text(self) -> str:
        return "Launch Plan"

    @property
    def guessed_python_interface(self) -> Optional[Interface]:
        return self._python_interface

    @guessed_python_interface.setter
    def guessed_python_interface(self, value):
        if self._python_interface is not None:
            return
        self._python_interface = value

    @_exception_scopes.system_entry_point
    def update(self, state: _launch_plan_models.LaunchPlanState):
        if not self.id:
            raise _user_exceptions.FlyteAssertion(
                "Failed to update launch plan because the launch plan's ID is not set. Please call register to fetch "
                "or register the identifier first"
            )
        return _flyte_engine.get_client().update_launch_plan(self.id, state)

    def __repr__(self) -> str:
        return f"FlyteLaunchPlan(ID: {self.id} Interface: {self.interface} WF ID: {self.workflow_id})"<|MERGE_RESOLUTION|>--- conflicted
+++ resolved
@@ -26,16 +26,9 @@
         self._python_interface = None
 
     @classmethod
-<<<<<<< HEAD
-    def promote_from_model(cls, model: _launch_plan_models.LaunchPlanSpec) -> "FlyteLaunchPlan":
+    def promote_from_model(cls, id: _identifier.Identifier, model: _launch_plan_models.LaunchPlanSpec) -> "FlyteLaunchPlan":
         lp = cls(
-=======
-    def promote_from_model(
-        cls, id: _identifier.Identifier, model: _launch_plan_models.LaunchPlanSpec
-    ) -> "FlyteLaunchPlan":
-        return cls(
             id=id,
->>>>>>> 9bf5d87f
             workflow_id=_identifier.Identifier.promote_from_model(model.workflow_id),
             default_inputs=_interface_models.ParameterMap(model.default_inputs.parameters),
             fixed_inputs=model.fixed_inputs,
