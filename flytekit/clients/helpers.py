--- conflicted
+++ resolved
@@ -1,17 +1,5 @@
-<<<<<<< HEAD
-from flytekit.clis.auth import credentials as _credentials_access
-
-
-def iterate_node_executions(
-    client,
-    workflow_execution_identifier=None,
-    task_execution_identifier=None,
-    limit=None,
-    filters=None,
-=======
 def iterate_node_executions(
     client, workflow_execution_identifier=None, task_execution_identifier=None, limit=None, filters=None,
->>>>>>> 83c10cca
 ):
     """
     This returns a generator for node executions.
@@ -37,14 +25,7 @@
             )
         else:
             node_execs, next_token = client.list_node_executions_for_task_paginated(
-<<<<<<< HEAD
-                task_execution_identifier=task_execution_identifier,
-                limit=num_to_fetch,
-                token=token,
-                filters=filters,
-=======
                 task_execution_identifier=task_execution_identifier, limit=num_to_fetch, token=token, filters=filters,
->>>>>>> 83c10cca
             )
         for n in node_execs:
             counter += 1
@@ -56,9 +37,7 @@
         token = next_token
 
 
-def iterate_task_executions(
-    client, node_execution_identifier, limit=None, filters=None
-):
+def iterate_task_executions(client, node_execution_identifier, limit=None, filters=None):
     """
     This returns a generator for task executions, given a node execution identifier
     :param flytekit.clients.friendly.SynchronousFlyteClient client:
@@ -74,14 +53,7 @@
     counter = 0
     while True:
         task_execs, next_token = client.list_task_executions_paginated(
-<<<<<<< HEAD
-            node_execution_identifier=node_execution_identifier,
-            limit=num_to_fetch,
-            token=token,
-            filters=filters,
-=======
             node_execution_identifier=node_execution_identifier, limit=num_to_fetch, token=token, filters=filters,
->>>>>>> 83c10cca
         )
         for t in task_execs:
             counter += 1
