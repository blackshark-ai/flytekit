--- conflicted
+++ resolved
@@ -161,11 +161,8 @@
         execution_id: str
         attrs: typing.Dict[str, typing.Any]
         working_dir: typing.Union[os.PathLike, utils.AutoDeletingTempDir]
-<<<<<<< HEAD
         checkpoint: typing.Optional[Checkpoint]
-=======
         raw_output_prefix: str
->>>>>>> d9f51064
 
         def __init__(self, current: typing.Optional[ExecutionParameters] = None):
             self.stats = current.stats if current else None
@@ -190,11 +187,8 @@
                 tmp_dir=self.working_dir,
                 execution_id=self.execution_id,
                 logging=self.logging,
-<<<<<<< HEAD
                 checkpoint=self.checkpoint,
-=======
                 raw_output_prefix=self.raw_output_prefix,
->>>>>>> d9f51064
                 **self.attrs,
             )
 
@@ -219,11 +213,7 @@
     def builder(self) -> Builder:
         return ExecutionParameters.Builder(current=self)
 
-<<<<<<< HEAD
-    def __init__(self, execution_date, tmp_dir, stats, execution_id, logging, checkpoint=None, **kwargs):
-=======
-    def __init__(self, execution_date, tmp_dir, stats, execution_id, logging, raw_output_prefix, **kwargs):
->>>>>>> d9f51064
+    def __init__(self, execution_date, tmp_dir, stats, execution_id, logging, raw_output_prefix, checkpoint=None, **kwargs):
         """
         Args:
             execution_date: Date when the execution is running
