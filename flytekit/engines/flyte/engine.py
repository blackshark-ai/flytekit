--- conflicted
+++ resolved
@@ -345,13 +345,9 @@
                                     ),
                                     logging=_logging,
                                     tmp_dir=task_dir,
-<<<<<<< HEAD
-                                    raw_data_output_path="",
-=======
                                     raw_output_data_prefix=context["raw_output_data_prefix"]
                                     if "raw_output_data_prefix" in context
                                     else None,
->>>>>>> 9cb82f21
                                 ),
                                 inputs,
                             )
