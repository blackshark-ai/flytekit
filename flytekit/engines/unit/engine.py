import logging as _logging
import os as _os
from datetime import datetime as _datetime

import six as _six
from flyteidl.plugins import qubole_pb2 as _qubole_pb2
from google.protobuf.json_format import ParseDict as _ParseDict
from six import moves as _six_moves

from flytekit.common import constants as _sdk_constants
from flytekit.common import utils as _common_utils
from flytekit.common.exceptions import system as _system_exception
from flytekit.common.exceptions import user as _user_exceptions
from flytekit.common.types import helpers as _type_helpers
from flytekit.configuration import TemporaryConfiguration as _TemporaryConfiguration
from flytekit.engines import common as _common_engine
from flytekit.engines.unit.mock_stats import MockStats
from flytekit.interfaces.data import data_proxy as _data_proxy
from flytekit.models import array_job as _array_job
from flytekit.models import literals as _literals
from flytekit.models import qubole as _qubole_models
from flytekit.models.core.identifier import WorkflowExecutionIdentifier


class UnitTestEngineFactory(_common_engine.BaseExecutionEngineFactory):
    def get_task(self, sdk_task):
        """
        :param flytekit.common.tasks.task.SdkTask sdk_task:
        :rtype: UnitTestEngineTask
        """
        if sdk_task.type in {
            _sdk_constants.SdkTaskType.PYTHON_TASK,
            _sdk_constants.SdkTaskType.SPARK_TASK,
            _sdk_constants.SdkTaskType.SENSOR_TASK,
        }:
            return ReturnOutputsTask(sdk_task)
        elif sdk_task.type in {
            _sdk_constants.SdkTaskType.DYNAMIC_TASK,
        }:
            return DynamicTask(sdk_task)
        elif sdk_task.type in {
            _sdk_constants.SdkTaskType.BATCH_HIVE_TASK,
        }:
            return HiveTask(sdk_task)
        else:
            raise _user_exceptions.FlyteAssertion(
                "Unit tests are not currently supported for tasks of type: {}".format(sdk_task.type)
            )

    def get_workflow(self, _):
        raise _user_exceptions.FlyteAssertion("Unit testing of workflows is not currently supported")

    def get_launch_plan(self, _):
        raise _user_exceptions.FlyteAssertion("Unit testing of launch plans is not currently supported")

    def get_task_execution(self, _):
        raise _user_exceptions.FlyteAssertion("Unit testing does not return execution handles.")

    def get_node_execution(self, _):
        raise _user_exceptions.FlyteAssertion("Unit testing does not return execution handles.")

    def get_workflow_execution(self, _):
        raise _user_exceptions.FlyteAssertion("Unit testing does not return execution handles.")

    def fetch_workflow_execution(self, _):
        raise _user_exceptions.FlyteAssertion("Unit testing does not fetch execution handles.")

    def fetch_task(self, _):
        raise _user_exceptions.FlyteAssertion("Unit testing does not fetch real tasks.")

    def fetch_latest_task(self, named_task):
        raise _user_exceptions.FlyteAssertion("Unit testing does not fetch the real latest task.")

    def fetch_launch_plan(self, _):
        raise _user_exceptions.FlyteAssertion("Unit testing does not fetch real launch plans.")

    def fetch_workflow(self, _):
        raise _user_exceptions.FlyteAssertion("Unit testing does not fetch real workflows.")


class UnitTestEngineTask(_common_engine.BaseTaskExecutor):
    def execute(self, inputs, context=None):
        """
        Just execute the function and return the outputs as a user-readable dictionary.
        :param flytekit.models.literals.LiteralMap inputs:
        :param context:
        :rtype: dict[Text,flytekit.models.common.FlyteIdlEntity]
        """
        with _TemporaryConfiguration(
            _os.path.join(_os.path.dirname(__file__), "unit.config"), internal_overrides={"image": "unit_image"},
        ):
            with _common_utils.AutoDeletingTempDir("unit_test_dir") as working_directory:
                with _data_proxy.LocalWorkingDirectoryContext(working_directory):
                    return self._transform_for_user_output(self._execute_user_code(inputs))

    def _execute_user_code(self, inputs):
        """
        :param flytekit.models.literals.LiteralMap inputs:
        :rtype: dict[Text,flytekit.models.common.FlyteIdlEntity]
        """
        with _common_utils.AutoDeletingTempDir("user_dir") as user_working_directory:
            return self.sdk_task.execute(
                _common_engine.EngineContext(
                    execution_id=WorkflowExecutionIdentifier(project="unit_test", domain="unit_test", name="unit_test"),
                    execution_date=_datetime.utcnow(),
                    stats=MockStats(),
                    logging=_logging,  # TODO: A mock logging object that we can read later.
                    tmp_dir=user_working_directory,
<<<<<<< HEAD
                    raw_data_output_path="",
=======
>>>>>>> 9cb82f21
                ),
                inputs,
            )

    def _transform_for_user_output(self, outputs):
        """
        Take whatever is returned from the task execution and convert to a reasonable output for the behavior of this
        task's unit test.
        :param dict[Text,flytekit.models.common.FlyteIdlEntity] outputs:
        :rtype: T
        """
        return outputs

    def register(self, identifier, version):
        raise _user_exceptions.FlyteAssertion("You cannot register unit test tasks.")

    def launch(
        self,
        project,
        domain,
        name=None,
        inputs=None,
        notification_overrides=None,
        label_overrides=None,
        annotation_overrides=None,
        auth_role=None,
    ):
        raise _user_exceptions.FlyteAssertion("You cannot launch unit test tasks.")


class ReturnOutputsTask(UnitTestEngineTask):
    def _transform_for_user_output(self, outputs):
        """
        Just return the outputs as a user-readable dictionary.
        :param dict[Text,flytekit.models.common.FlyteIdlEntity] outputs:
        :rtype: T
        """
        literal_map = outputs[_sdk_constants.OUTPUT_FILE_NAME]
        return {
            name: _type_helpers.get_sdk_value_from_literal(
                literal_map.literals[name], sdk_type=_type_helpers.get_sdk_type_from_literal_type(variable.type),
            ).to_python_std()
            for name, variable in _six.iteritems(self.sdk_task.interface.outputs)
        }


class DynamicTask(ReturnOutputsTask):
    def __init__(self, *args, **kwargs):
        self._has_workflow_node = False
        super(DynamicTask, self).__init__(*args, **kwargs)

    def _transform_for_user_output(self, outputs):
        if self.has_workflow_node:
            # If a workflow node has been detected, then we skip any transformation
            # This is to support the early termination behavior of the unit test engine when it comes to dynamic tasks
            # that produce launch plan or subworkflow nodes.
            # See the warning message in the code below for additional information
            return outputs
        return super(DynamicTask, self)._transform_for_user_output(outputs)

    def _execute_user_code(self, inputs):
        """
        :param flytekit.models.literals.LiteralMap inputs:
        :rtype: dict[Text,flytekit.models.common.FlyteIdlEntity]
        """
        results = super(DynamicTask, self)._execute_user_code(inputs)
        if _sdk_constants.FUTURES_FILE_NAME in results:
            futures = results[_sdk_constants.FUTURES_FILE_NAME]
            sub_task_outputs = {}
            tasks_map = {task.id: task for task in futures.tasks}

            for future_node in futures.nodes:
                if future_node.workflow_node is not None:
                    # TODO: implement proper unit testing for launchplan and subworkflow nodes somehow
                    _logging.warning(
                        "A workflow node has been detected in the output of the dynamic task. The "
                        "Flytekit unit test engine is incomplete for dynamic tasks that return launch "
                        "plans or subworkflows. The generated dynamic job spec will be returned but "
                        "they will not be run."
                    )
                    # For now, just return the output of the parent task
                    self._has_workflow_node = True
                    return results
                task = tasks_map[future_node.task_node.reference_id]
                if task.type == _sdk_constants.SdkTaskType.CONTAINER_ARRAY_TASK:
                    sub_task_output = DynamicTask.execute_array_task(future_node.id, task, results)
                elif task.type == _sdk_constants.SdkTaskType.SPARK_TASK:
                    # This is required because `_transform_for_user_output` function about is invoked which
                    # checks for outputs
                    self._has_workflow_node = True
                    return results
                elif task.type == _sdk_constants.SdkTaskType.HIVE_JOB:
                    # TODO: futures.outputs should have the Schema instances.
                    # After schema is implemented, fill out random data into the random locations
                    # then check output in test function
                    # Even though we recommend people use typed schemas, they might not always do so...
                    # in which case it'll be impossible to predict the actual schema, we should support a
                    # way for unit test authors to provide fake data regardless
                    sub_task_output = None
                else:
                    inputs_path = _os.path.join(future_node.id, _sdk_constants.INPUT_FILE_NAME)
                    if inputs_path not in results:
                        raise _system_exception.FlyteSystemAssertion(
                            "dynamic task hasn't generated expected inputs document [{}] found {}".format(
                                future_node.id, list(results.keys())
                            )
                        )
                    sub_task_output = UnitTestEngineFactory().get_task(task).execute(results[inputs_path])
                sub_task_outputs[future_node.id] = sub_task_output

            results[_sdk_constants.OUTPUT_FILE_NAME] = _literals.LiteralMap(
                literals={
                    binding.var: DynamicTask.fulfil_bindings(binding.binding, sub_task_outputs)
                    for binding in futures.outputs
                }
            )
        return results

    @property
    def has_workflow_node(self):
        """
        :rtype: bool
        """
        return self._has_workflow_node

    @staticmethod
    def execute_array_task(root_input_path, task, array_inputs):
        array_job = _array_job.ArrayJob.from_dict(task.custom)
        outputs = {}
        for job_index in _six_moves.range(0, array_job.size):
            inputs_path = _os.path.join(root_input_path, _six.text_type(job_index), _sdk_constants.INPUT_FILE_NAME,)
            if inputs_path not in array_inputs:
                raise _system_exception.FlyteSystemAssertion(
                    "dynamic task hasn't generated expected inputs document [{}].".format(inputs_path)
                )

            input_proto = array_inputs[inputs_path]
            # All outputs generated by the same array job will have the same key in sub_task_outputs,
            # they will, however, differ in the var names; they will be on the format [<job_index>].<var_name>
            # e.g. [1].out1
            for key, val in _six.iteritems(
                ReturnOutputsTask(
                    task.assign_type_and_return(_sdk_constants.SdkTaskType.PYTHON_TASK)  # TODO: This is weird
                ).execute(input_proto)
            ):
                outputs["[{}].{}".format(job_index, key)] = val
        return outputs

    @staticmethod
    def fulfil_bindings(binding_data, fulfilled_promises):
        """
        Substitutes promise values in binding_data with model Literal values built from python std values in
        fulfilled_promises

        :param _interface.BindingData binding_data:
        :param dict[Text,T] fulfilled_promises:
        :rtype:
        """
        if binding_data.scalar:
            return _literals.Literal(scalar=binding_data.scalar)
        elif binding_data.collection:
            return _literals.Literal(
                collection=_literals.LiteralCollection(
                    [
                        DynamicTask.fulfil_bindings(sub_binding_data, fulfilled_promises)
                        for sub_binding_data in binding_data.collection.bindings
                    ]
                )
            )
        elif binding_data.promise:
            if binding_data.promise.node_id not in fulfilled_promises:
                raise _system_exception.FlyteSystemAssertion(
                    "Expecting output of node [{}] but that hasn't been produced.".format(binding_data.promise.node_id)
                )
            node_output = fulfilled_promises[binding_data.promise.node_id]
            if binding_data.promise.var not in node_output:
                raise _system_exception.FlyteSystemAssertion(
                    "Expecting output [{}] of node [{}] but that hasn't been produced.".format(
                        binding_data.promise.var, binding_data.promise.node_id
                    )
                )

            return binding_data.promise.sdk_type.from_python_std(node_output[binding_data.promise.var])
        elif binding_data.map:
            return _literals.Literal(
                map=_literals.LiteralMap(
                    {
                        k: DynamicTask.fulfil_bindings(sub_binding_data, fulfilled_promises)
                        for k, sub_binding_data in _six.iteritems(binding_data.map.bindings)
                    }
                )
            )


class HiveTask(DynamicTask):
    def _transform_for_user_output(self, outputs):
        """
        Just execute the function and return the list of Hive queries returned.
        :param dict[Text,flytekit.models.common.FlyteIdlEntity] outputs:
        :rtype: list[Text]
        """
        futures = outputs.get(_sdk_constants.FUTURES_FILE_NAME)
        if futures:
            queries = []
            task_ids_to_defs = {
                t.id.name: _qubole_models.QuboleHiveJob.from_flyte_idl(
                    _ParseDict(t.custom, _qubole_pb2.QuboleHiveJob())
                )
                for t in futures.tasks
            }
            for node in futures.nodes:
                queries.append(task_ids_to_defs[node.task_node.reference_id.name].query.query)
            return queries
        else:
            return []<|MERGE_RESOLUTION|>--- conflicted
+++ resolved
@@ -106,10 +106,6 @@
                     stats=MockStats(),
                     logging=_logging,  # TODO: A mock logging object that we can read later.
                     tmp_dir=user_working_directory,
-<<<<<<< HEAD
-                    raw_data_output_path="",
-=======
->>>>>>> 9cb82f21
                 ),
                 inputs,
             )
