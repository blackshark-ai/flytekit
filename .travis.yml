--- conflicted
+++ resolved
@@ -1,12 +1,4 @@
 language: python
-<<<<<<< HEAD
-python:
-    - "3.7"
-install:
-  - pip install -r requirements.txt
-  - pip install -U .[all]
-  - pip install codecov
-=======
 jobs:
   include:
     - name: "Python 3.8"
@@ -28,7 +20,6 @@
         - pip install -U .[all]
         - pip install -r dev-requirements.in
 install: pip freeze
->>>>>>> 9cb82f21
 script:
   - make lint
   - coverage run -m pytest tests/flytekit/unit
