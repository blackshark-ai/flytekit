--- conflicted
+++ resolved
@@ -71,11 +71,7 @@
     #   jupyter-client
     #   nbconvert
     #   papermill
-<<<<<<< HEAD
-flyteidl==0.21.4
-=======
 flyteidl==0.21.6
->>>>>>> f03ecb68
     # via flytekit
 gevent==21.8.0
     # via sagemaker-training
