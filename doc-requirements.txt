--- conflicted
+++ resolved
@@ -60,7 +60,7 @@
     #   flytekit
     #   hmsclient
     #   papermill
-croniter==1.0.15
+croniter==1.0.13
     # via flytekit
 cryptography==3.4.7
     # via
@@ -112,11 +112,7 @@
     # via sagemaker-training
 ipykernel==5.5.5
     # via flytekit
-<<<<<<< HEAD
-ipython==7.25.0
-=======
 ipython==7.24.1
->>>>>>> 72f342f6
     # via ipykernel
 ipython-genutils==0.2.0
     # via
