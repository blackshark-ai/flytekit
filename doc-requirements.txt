#
# This file is autogenerated by pip-compile
# To update, run:
#
#    make doc-requirements.txt
#
-e file:.#egg=flytekit
    # via -r doc-requirements.in
alabaster==0.7.12
    # via sphinx
ansiwrap==0.8.4
    # via papermill
appdirs==1.4.4
    # via black
appnope==0.1.2
    # via
    #   ipykernel
    #   ipython
astroid==2.5.8
    # via sphinx-autoapi
async-generator==1.10
    # via nbclient
attrs==21.2.0
    # via
    #   jsonschema
    #   scantree
babel==2.9.1
    # via sphinx
backcall==0.2.0
    # via ipython
bcrypt==3.2.0
    # via paramiko
beautifulsoup4==4.9.3
    # via
    #   furo
    #   sphinx-code-include
    #   sphinx-material
<<<<<<< HEAD
black==21.5b2
    # via papermill
bleach==3.3.0
    # via nbconvert
boto3==1.17.89
    # via sagemaker-training
botocore==1.20.89
=======
black==21.6b0
    # via papermill
bleach==3.3.0
    # via nbconvert
boto3==1.17.92
    # via sagemaker-training
botocore==1.20.92
>>>>>>> 62391eaf
    # via
    #   boto3
    #   s3transfer
certifi==2021.5.30
    # via requests
cffi==1.14.5
    # via
    #   bcrypt
    #   cryptography
    #   pynacl
chardet==4.0.0
    # via requests
click==7.1.2
    # via
    #   black
    #   flytekit
    #   hmsclient
    #   papermill
croniter==1.0.13
    # via flytekit
cryptography==3.4.7
    # via
    #   -r doc-requirements.in
    #   paramiko
css-html-js-minify==2.5.5
    # via sphinx-material
dataclasses-json==0.5.4
    # via flytekit
decorator==5.0.9
    # via
    #   ipython
    #   retry
defusedxml==0.7.1
    # via nbconvert
deprecated==1.2.12
    # via flytekit
dirhash==0.2.1
    # via flytekit
docker-image-py==0.1.10
    # via flytekit
docutils==0.16
    # via sphinx
entrypoints==0.3
    # via
    #   nbconvert
    #   papermill
<<<<<<< HEAD
flyteidl==0.19.0
=======
flyteidl==0.19.2
>>>>>>> 62391eaf
    # via flytekit
git+git://github.com/flyteorg/furo@main
    # via -r doc-requirements.in
gevent==21.1.2
    # via sagemaker-training
greenlet==1.1.0
    # via gevent
grpcio==1.38.0
    # via
    #   -r doc-requirements.in
    #   flytekit
hmsclient==0.1.1
    # via flytekit
idna==2.10
    # via requests
imagesize==1.2.0
    # via sphinx
importlib-metadata==4.5.0
    # via keyring
inotify_simple==1.2.1
    # via sagemaker-training
ipykernel==5.5.5
    # via flytekit
ipython-genutils==0.2.0
    # via
    #   nbformat
    #   traitlets
ipython==7.24.1
    # via ipykernel
jedi==0.18.0
    # via ipython
jinja2==3.0.1
    # via
    #   nbconvert
    #   sphinx
    #   sphinx-autoapi
jmespath==0.10.0
    # via
    #   boto3
    #   botocore
jsonschema==3.2.0
    # via nbformat
jupyter-client==6.1.12
    # via
    #   ipykernel
    #   nbclient
jupyter-core==4.7.1
    # via
    #   jupyter-client
    #   nbconvert
    #   nbformat
jupyterlab-pygments==0.1.2
    # via nbconvert
k8s-proto==0.0.3
    # via flytekit
keyring==23.0.1
    # via flytekit
lazy-object-proxy==1.6.0
    # via astroid
lxml==4.6.3
    # via sphinx-material
markupsafe==2.0.1
    # via jinja2
marshmallow-enum==1.5.1
    # via dataclasses-json
marshmallow-jsonschema==0.12.0
    # via flytekit
marshmallow==3.12.1
    # via
    #   dataclasses-json
    #   marshmallow-enum
    #   marshmallow-jsonschema
matplotlib-inline==0.1.2
    # via ipython
mistune==0.8.4
    # via nbconvert
mypy-extensions==0.4.3
    # via
    #   black
    #   typing-inspect
natsort==7.1.1
    # via flytekit
nbclient==0.5.3
    # via
    #   nbconvert
    #   papermill
nbconvert==6.0.7
    # via flytekit
nbformat==5.1.3
    # via
    #   nbclient
    #   nbconvert
    #   papermill
nest-asyncio==1.5.1
    # via nbclient
numpy==1.20.3
    # via
    #   flytekit
    #   pandas
    #   pyarrow
    #   sagemaker-training
    #   scipy
packaging==20.9
    # via
    #   bleach
    #   sphinx
pandas==1.2.4
    # via flytekit
pandocfilters==1.4.3
    # via nbconvert
papermill==2.3.3
    # via flytekit
paramiko==2.7.2
    # via sagemaker-training
parso==0.8.2
    # via jedi
pathspec==0.8.1
    # via
    #   black
    #   scantree
pexpect==4.8.0
    # via ipython
pickleshare==0.7.5
    # via ipython
prompt-toolkit==3.0.18
    # via ipython
<<<<<<< HEAD
protobuf==3.17.2
=======
protobuf==3.17.3
>>>>>>> 62391eaf
    # via
    #   flyteidl
    #   flytekit
    #   k8s-proto
    #   sagemaker-training
psutil==5.8.0
    # via sagemaker-training
ptyprocess==0.7.0
    # via pexpect
py4j==0.10.9
    # via pyspark
py==1.10.0
    # via retry
pyarrow==3.0.0
    # via flytekit
pycparser==2.20
    # via cffi
pygments==2.9.0
    # via
    #   ipython
    #   jupyterlab-pygments
    #   nbconvert
    #   sphinx
    #   sphinx-prompt
pynacl==1.4.0
    # via paramiko
pyparsing==2.4.7
    # via packaging
pyrsistent==0.17.3
    # via jsonschema
pyspark==3.1.2
    # via flytekit
python-dateutil==2.8.1
    # via
    #   botocore
    #   croniter
    #   flytekit
    #   jupyter-client
    #   pandas
python-slugify[unidecode]==5.0.2
    # via sphinx-material
pytimeparse==1.1.8
    # via flytekit
pytz==2018.4
    # via
    #   babel
    #   flytekit
    #   pandas
pyyaml==5.4.1
    # via
    #   papermill
    #   sphinx-autoapi
pyzmq==22.1.0
    # via jupyter-client
readthedocs-sphinx-search==0.1.0
    # via -r doc-requirements.in
regex==2021.4.4
    # via
    #   black
    #   docker-image-py
requests==2.25.1
    # via
    #   flytekit
    #   papermill
    #   responses
    #   sphinx
responses==0.13.3
    # via flytekit
retry==0.9.2
    # via flytekit
retrying==1.3.3
    # via sagemaker-training
s3transfer==0.4.2
    # via boto3
sagemaker-training==3.9.2
    # via flytekit
scantree==0.0.1
    # via dirhash
scipy==1.6.3
    # via sagemaker-training
six==1.16.0
    # via
    #   bcrypt
    #   bleach
    #   flytekit
    #   grpcio
    #   jsonschema
    #   protobuf
    #   pynacl
    #   python-dateutil
    #   responses
    #   retrying
    #   sagemaker-training
    #   scantree
    #   sphinx-code-include
    #   tenacity
    #   thrift
snowballstemmer==2.1.0
    # via sphinx
sortedcontainers==2.4.0
    # via flytekit
soupsieve==2.2.1
    # via beautifulsoup4
sphinx-autoapi==1.8.1
    # via -r doc-requirements.in
sphinx-code-include==1.1.1
    # via -r doc-requirements.in
sphinx-copybutton==0.3.1
    # via -r doc-requirements.in
sphinx-fontawesome==0.0.6
    # via -r doc-requirements.in
sphinx-gallery==0.9.0
    # via -r doc-requirements.in
sphinx-material==0.0.32
    # via -r doc-requirements.in
sphinx-prompt==1.4.0
    # via -r doc-requirements.in
sphinx==3.5.4
    # via
    #   -r doc-requirements.in
    #   furo
    #   sphinx-autoapi
    #   sphinx-code-include
    #   sphinx-copybutton
    #   sphinx-fontawesome
    #   sphinx-gallery
    #   sphinx-material
    #   sphinx-prompt
sphinxcontrib-applehelp==1.0.2
    # via sphinx
sphinxcontrib-devhelp==1.0.2
    # via sphinx
sphinxcontrib-htmlhelp==2.0.0
    # via sphinx
sphinxcontrib-jsmath==1.0.1
    # via sphinx
sphinxcontrib-qthelp==1.0.3
    # via sphinx
sphinxcontrib-serializinghtml==1.1.5
    # via sphinx
statsd==3.3.0
    # via flytekit
stringcase==1.2.0
    # via dataclasses-json
tenacity==7.0.0
    # via papermill
testpath==0.5.0
    # via nbconvert
text-unidecode==1.3
    # via python-slugify
textwrap3==0.9.2
    # via ansiwrap
thrift==0.13.0
    # via hmsclient
toml==0.10.2
    # via black
tornado==6.1
    # via
    #   ipykernel
    #   jupyter-client
tqdm==4.61.0
    # via papermill
traitlets==5.0.5
    # via
    #   ipykernel
    #   ipython
    #   jupyter-client
    #   jupyter-core
    #   matplotlib-inline
    #   nbclient
    #   nbconvert
    #   nbformat
typing-extensions==3.10.0.0
    # via typing-inspect
typing-inspect==0.7.1
    # via dataclasses-json
unidecode==1.2.0
    # via
    #   python-slugify
    #   sphinx-autoapi
urllib3==1.25.11
    # via
    #   botocore
    #   flytekit
    #   requests
    #   responses
wcwidth==0.2.5
    # via prompt-toolkit
webencodings==0.5.1
    # via bleach
werkzeug==2.0.1
    # via sagemaker-training
wheel==0.36.2
    # via flytekit
wrapt==1.12.1
    # via
    #   astroid
    #   deprecated
    #   flytekit
zipp==3.4.1
    # via importlib-metadata
zope.event==4.5.0
    # via gevent
zope.interface==5.4.0
    # via gevent

# The following packages are considered to be unsafe in a requirements file:
# pip
# setuptools<|MERGE_RESOLUTION|>--- conflicted
+++ resolved
@@ -35,15 +35,6 @@
     #   furo
     #   sphinx-code-include
     #   sphinx-material
-<<<<<<< HEAD
-black==21.5b2
-    # via papermill
-bleach==3.3.0
-    # via nbconvert
-boto3==1.17.89
-    # via sagemaker-training
-botocore==1.20.89
-=======
 black==21.6b0
     # via papermill
 bleach==3.3.0
@@ -51,7 +42,6 @@
 boto3==1.17.92
     # via sagemaker-training
 botocore==1.20.92
->>>>>>> 62391eaf
     # via
     #   boto3
     #   s3transfer
@@ -98,11 +88,7 @@
     # via
     #   nbconvert
     #   papermill
-<<<<<<< HEAD
-flyteidl==0.19.0
-=======
 flyteidl==0.19.2
->>>>>>> 62391eaf
     # via flytekit
 git+git://github.com/flyteorg/furo@main
     # via -r doc-requirements.in
@@ -229,11 +215,7 @@
     # via ipython
 prompt-toolkit==3.0.18
     # via ipython
-<<<<<<< HEAD
-protobuf==3.17.2
-=======
 protobuf==3.17.3
->>>>>>> 62391eaf
     # via
     #   flyteidl
     #   flytekit
