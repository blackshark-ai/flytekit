--- conflicted
+++ resolved
@@ -15,12 +15,8 @@
     "flytekitplugins-awssagemaker": "awssagemaker",
     "flytekitplugins-kftensorflow": "kftensorflow",
     "flytekitplugins-pandera": "pandera",
-<<<<<<< HEAD
     "flytekitplugins-sqlalchemy": "flytekit.sqlalchemy",
-=======
-    "flytekitplugins-sqlalchemy": "sqlalchemy",
     "flytekitplugins-dolt": "flytekitplugins.dolt",
->>>>>>> 2340bfa2
 }
 
 
